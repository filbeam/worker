{
  "$schema": "https://json.schemastore.org/tsconfig",
  "extends": "./tsconfig.base.json",
  "compilerOptions": {
    "outDir": "dist",
    "composite": true
  },
<<<<<<< HEAD
  "include": [
    "bad-bits",
    "ipfs-retriever",
    "piece-retriever",
    "indexer",
    "eslint.config.js",
    "worker-configuration.d.ts"
=======
  "references": [
    {
      "path": "bad-bits/tsconfig.json"
    },
    {
      "path": "indexer/tsconfig.json"
    },
    {
      "path": "piece-retriever/tsconfig.json"
    },
    {
      "path": "terminator/tsconfig.json"
    },
    {
      "path": "workflows/tsconfig.json"
    }
>>>>>>> 262a627c
  ],
  "include": ["bin/*.js"]
}<|MERGE_RESOLUTION|>--- conflicted
+++ resolved
@@ -5,21 +5,15 @@
     "outDir": "dist",
     "composite": true
   },
-<<<<<<< HEAD
-  "include": [
-    "bad-bits",
-    "ipfs-retriever",
-    "piece-retriever",
-    "indexer",
-    "eslint.config.js",
-    "worker-configuration.d.ts"
-=======
   "references": [
     {
       "path": "bad-bits/tsconfig.json"
     },
     {
       "path": "indexer/tsconfig.json"
+    },
+    {
+      "path": "ipfs-retriever/tsconfig.json"
     },
     {
       "path": "piece-retriever/tsconfig.json"
@@ -30,7 +24,6 @@
     {
       "path": "workflows/tsconfig.json"
     }
->>>>>>> 262a627c
   ],
   "include": ["bin/*.js"]
 }