name = "filbeam-piece-retriever"
main = "bin/piece-retriever.js"
compatibility_date = "2025-09-08"
compatibility_flags = ["nodejs_compat"]
logpush = true

[[d1_databases]]
binding = "DB"
database_name = "test-db"
database_id = "8cc92155-16f6-426a-b782-2965e0daf100"

[env.dev.vars]
ENVIRONMENT = "dev"
ORIGIN_CACHE_TTL = 86400
CLIENT_CACHE_TTL = 31536000
DNS_ROOT = ".localhost"
<<<<<<< HEAD
BOT_TOKENS = ""
=======
ENFORCE_EGRESS_QUOTA = false
>>>>>>> 8fcb46e8

[[env.dev.d1_databases]]
binding = "DB"
database_name = "dev-db"
database_id = "8cc92155-16f6-426a-b782-2965e0daf101"

[[env.dev.kv_namespaces]]
binding = "BAD_BITS_KV"
id = "2f2e5486ea0c48e993f6dff87a4aa102"

[env.calibration.vars]
ENVIRONMENT = "calibration "
ORIGIN_CACHE_TTL = 86400
CLIENT_CACHE_TTL = 31536000
DNS_ROOT = ".calibration.filbeam.io"
ENFORCE_EGRESS_QUOTA = false

[[env.calibration.d1_databases]]
binding = "DB"
database_name = "filcdn-calibration-db"
database_id = "78f15bbb-391f-4797-9016-a6cb86c0b9b8"

[[env.calibration.kv_namespaces]]
binding = "BAD_BITS_KV"
id = "178592ee0a3b4b00894a23186b3a0179"

[env.mainnet.vars]
ENVIRONMENT = "mainnet"
ORIGIN_CACHE_TTL = 86400
CLIENT_CACHE_TTL = 31536000
DNS_ROOT = ".filbeam.io"
ENFORCE_EGRESS_QUOTA = false

[[env.mainnet.d1_databases]]
binding = "DB"
database_name = "filcdn-mainnet-db"
database_id = "e8de6418-2cb7-4413-9ba0-a9c8aacf9a66"

[[env.mainnet.kv_namespaces]]
binding = "BAD_BITS_KV"
id = "7b03c39d53a041fdbe973c20285e16e9"<|MERGE_RESOLUTION|>--- conflicted
+++ resolved
@@ -14,11 +14,8 @@
 ORIGIN_CACHE_TTL = 86400
 CLIENT_CACHE_TTL = 31536000
 DNS_ROOT = ".localhost"
-<<<<<<< HEAD
 BOT_TOKENS = ""
-=======
 ENFORCE_EGRESS_QUOTA = false
->>>>>>> 8fcb46e8
 
 [[env.dev.d1_databases]]
 binding = "DB"
