--- conflicted
+++ resolved
@@ -718,12 +718,9 @@
     const result = await env.DB.prepare(
       'SELECT * FROM retrieval_logs WHERE data_set_id IS NULL AND response_status = 404 and CACHE_MISS IS NULL and egress_bytes IS NULL',
     ).first()
-<<<<<<< HEAD
     expect(result).toMatchObject({
       bot_name: null,
     })
-=======
-    expect(result).toBeTruthy()
   })
   it('logs to retrieval_logs on SP error', async () => {
     const { pieceCid, dataSetId } = CONTENT_STORED_ON_CALIBRATION[0]
@@ -748,7 +745,6 @@
       .bind(dataSetId)
       .first()
     expect(result).toBeDefined()
->>>>>>> 8fcb46e8
   })
   it('does not log to retrieval_logs when payer address is invalid (400)', async () => {
     const { count: countBefore } = await env.DB.prepare(
