--- conflicted
+++ resolved
@@ -680,23 +680,6 @@
     const dataSetId = 'unsupported-serviceProvider-test'
     const unsupportedServiceProviderId = 0
 
-<<<<<<< HEAD
-    await env.DB.batch([
-      env.DB.prepare(
-        'INSERT INTO data_sets (id, service_provider_id, payer_address, with_cdn, cdn_egress_quota, cache_miss_egress_quota) VALUES (?, ?, ?, ?, ?, ?)',
-      ).bind(
-        dataSetId,
-        unsupportedServiceProviderId,
-        defaultPayerAddress,
-        true,
-        1099511627776,
-        1099511627776,
-      ),
-      env.DB.prepare(
-        'INSERT INTO pieces (id, data_set_id, cid) VALUES (?, ?, ?)',
-      ).bind('piece-unsupported', dataSetId, invalidPieceCid),
-    ])
-=======
     await withDataSetPieces(env, {
       dataSetId,
       serviceProviderId: unsupportedServiceProviderId,
@@ -707,7 +690,6 @@
       pieceCid: invalidPieceCid,
       pieceId: 'piece-unsupported',
     })
->>>>>>> c4f131cc
 
     const ctx = createExecutionContext()
     const req = withRequest(defaultPayerAddress, invalidPieceCid)
@@ -751,28 +733,6 @@
     const dataSetId = 'quota-test-dataset-exceed'
     const serviceProviderId = 'quota-test-provider-exceed'
 
-<<<<<<< HEAD
-    // Set up provider
-    await env.DB.prepare(
-      'INSERT INTO service_providers (id, service_url) VALUES (?, ?)',
-    )
-      .bind(serviceProviderId, 'https://test-provider.com')
-      .run()
-
-    // Set up data set with small quota (100 bytes)
-    await env.DB.prepare(
-      'INSERT INTO data_sets (id, service_provider_id, payer_address, with_cdn, cdn_egress_quota, cache_miss_egress_quota) VALUES (?, ?, ?, ?, ?, ?)',
-    )
-      .bind(dataSetId, serviceProviderId, payerAddress, true, 100, 100)
-      .run()
-
-    // Set up piece
-    await env.DB.prepare(
-      'INSERT INTO pieces (id, data_set_id, cid) VALUES (?, ?, ?)',
-    )
-      .bind('piece-quota-test', dataSetId, pieceCid)
-      .run()
-=======
     // Set up provider and data set with small quota (100 bytes)
     await withApprovedProvider(env, {
       id: serviceProviderId,
@@ -789,7 +749,6 @@
       pieceCid,
       pieceId: 'piece-quota-test',
     })
->>>>>>> c4f131cc
 
     // Mock a response with more data than quota allows (500 bytes)
     const largeContent = new Uint8Array(500).fill(65) // 500 'A's
@@ -812,15 +771,7 @@
     // Should get full content even when quota is exceeded
     // Response should be successful with all 500 bytes
     const body = await res.arrayBuffer()
-<<<<<<< HEAD
-    assert.strictEqual(
-      body.byteLength,
-      500,
-      `Expected full 500 bytes, got ${body.byteLength}`,
-    )
-=======
     expect(body.byteLength).toBe(500)
->>>>>>> c4f131cc
 
     // Check logs after execution context completes
     const { results } = await env.DB.prepare(
@@ -829,22 +780,12 @@
       .bind(dataSetId)
       .all()
 
-<<<<<<< HEAD
-    assert.strictEqual(results.length, 1)
-    assert.strictEqual(
-      results[0].egress_bytes,
-      500,
-      `Expected full 500 bytes logged, got ${results[0].egress_bytes}`,
-    )
-    assert.strictEqual(results[0].response_status, 200)
-=======
     expect(results).toStrictEqual([
       {
         egress_bytes: 500,
         response_status: 200,
       },
     ])
->>>>>>> c4f131cc
 
     // Check that both quotas went negative (100 - 500 = -400)
     const quotaResult = await env.DB.prepare(
@@ -853,15 +794,10 @@
       .bind(dataSetId)
       .first()
 
-<<<<<<< HEAD
-    assert.strictEqual(quotaResult.cdn_egress_quota, -400)
-    assert.strictEqual(quotaResult.cache_miss_egress_quota, -400)
-=======
     expect(quotaResult).toStrictEqual({
       cdn_egress_quota: '-400',
       cache_miss_egress_quota: '-400',
     })
->>>>>>> c4f131cc
   })
 
   it('allows full transfer when within quota', async () => {
@@ -871,28 +807,6 @@
     const dataSetId = 'quota-ok-dataset-unique'
     const serviceProviderId = 'quota-ok-provider-unique'
 
-<<<<<<< HEAD
-    // Set up provider
-    await env.DB.prepare(
-      'INSERT INTO service_providers (id, service_url) VALUES (?, ?)',
-    )
-      .bind(serviceProviderId, 'https://test-provider.com')
-      .run()
-
-    // Set up data set with sufficient quota (1000 bytes)
-    await env.DB.prepare(
-      'INSERT INTO data_sets (id, service_provider_id, payer_address, with_cdn, cdn_egress_quota, cache_miss_egress_quota) VALUES (?, ?, ?, ?, ?, ?)',
-    )
-      .bind(dataSetId, serviceProviderId, payerAddress, true, 1000, 1000)
-      .run()
-
-    // Set up piece
-    await env.DB.prepare(
-      'INSERT INTO pieces (id, data_set_id, cid) VALUES (?, ?, ?)',
-    )
-      .bind('piece-quota-ok', dataSetId, pieceCid)
-      .run()
-=======
     // Set up provider and data set with sufficient quota (1000 bytes)
     await withApprovedProvider(env, {
       id: serviceProviderId,
@@ -909,7 +823,6 @@
       pieceCid,
       pieceId: 'piece-quota-ok',
     })
->>>>>>> c4f131cc
 
     // Mock a response that fits within quota (100 bytes)
     const content = new Uint8Array(100).fill(65) // 100 'A's
@@ -933,15 +846,9 @@
     await waitOnExecutionContext(ctx)
 
     // Should succeed
-<<<<<<< HEAD
-    assert.strictEqual(res.status, 200)
-    const body = await res.arrayBuffer()
-    assert.strictEqual(body.byteLength, 100)
-=======
     expect(res.status).toBe(200)
     const body = await res.arrayBuffer()
     expect(body.byteLength).toBe(100)
->>>>>>> c4f131cc
 
     // Check that full content was logged
     const { results } = await env.DB.prepare(
@@ -950,18 +857,12 @@
       .bind(dataSetId)
       .all()
 
-<<<<<<< HEAD
-    assert.strictEqual(results.length, 1)
-    assert.strictEqual(results[0].egress_bytes, 100)
-    assert.strictEqual(results[0].response_status, 200)
-=======
     expect(results).toStrictEqual([
       {
         egress_bytes: 100,
         response_status: 200,
       },
     ])
->>>>>>> c4f131cc
 
     // Check that quotas were decremented correctly (cache hit)
     const quotaResult = await env.DB.prepare(
@@ -970,37 +871,9 @@
       .bind(dataSetId)
       .first()
 
-<<<<<<< HEAD
-    assert.strictEqual(quotaResult.cdn_egress_quota, 900) // 1000 - 100
-    assert.strictEqual(quotaResult.cache_miss_egress_quota, 1000) // unchanged on cache hit
-  })
-})
-
-/**
- * @param {string} payerWalletAddress
- * @param {string} pieceCid
- * @param {string} method
- * @param {Object} headers
- * @returns {Request}
- */
-function withRequest(
-  payerWalletAddress,
-  pieceCid,
-  method = 'GET',
-  headers = {},
-) {
-  let url = 'http://'
-  if (payerWalletAddress) url += `${payerWalletAddress}.`
-  url += DNS_ROOT.slice(1) // remove the leading '.'
-  if (pieceCid) url += `/${pieceCid}`
-
-  return new Request(url, { method, headers })
-}
-=======
     expect(quotaResult).toStrictEqual({
       cdn_egress_quota: '900',
       cache_miss_egress_quota: '1000',
     })
   })
-})
->>>>>>> c4f131cc
+})