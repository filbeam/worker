import { describe, it, expect, vi, beforeAll } from 'vitest'
import worker from '../bin/piece-retriever.js'
import { createHash } from 'node:crypto'
import { retrieveFile } from '../lib/retrieval.js'
import {
  env,
  createExecutionContext,
  waitOnExecutionContext,
} from 'cloudflare:test'
import {
  withDataSetPieces,
  withApprovedProvider,
  withBadBits,
  withWalletDetails,
  withRequest,
} from './test-helpers.js'
import { CONTENT_STORED_ON_CALIBRATION } from './test-data.js'

function sleep(ms) {
  return new Promise((resolve) => setTimeout(resolve, ms))
}

export const DNS_ROOT = '.filbeam.io'
env.DNS_ROOT = DNS_ROOT
const botTokens = { secret: 'testbot' }
env.BOT_TOKENS = JSON.stringify(botTokens)

const botName = Object.values(botTokens)[0]
const botHeaders = { authorization: `Bearer ${Object.keys(botTokens)[0]}` }

describe('piece-retriever.fetch', () => {
  const defaultPayerAddress = '0xc83dbfdf61616778537211a7e5ca2e87ec6cf0ed'
  const { pieceCid: realPieceCid, dataSetId: realDataSetId } =
    CONTENT_STORED_ON_CALIBRATION[0]

  beforeAll(async () => {
    await env.DB.batch([
      env.DB.prepare('DELETE FROM pieces'),
      env.DB.prepare('DELETE FROM data_sets'),
      env.DB.prepare('DELETE FROM wallet_details'),
    ])

    let cursor
    while (true) {
      const list = await env.BAD_BITS_KV.list({ cursor })
      for (const key of list.keys) {
        await env.BAD_BITS_KV.delete(key)
      }
      if (list.list_complete) break
      cursor = list.cursor
    }

    let i = 1
    for (const {
      serviceProviderId,
      serviceUrl,
      pieceCid,
      dataSetId,
    } of CONTENT_STORED_ON_CALIBRATION) {
      const pieceId = `root-${i}`
      await withDataSetPieces(env, {
        pieceId,
        pieceCid,
        dataSetId,
        serviceProviderId,
        payerAddress: defaultPayerAddress,
        withCDN: true,
        cdnEgressQuota: 100,
        cacheMissEgressQuota: 100,
      })
      await withApprovedProvider(env, {
        id: serviceProviderId,
        serviceUrl,
      })
      i++
    }
  })

  it('redirects to https://filbeam.com when no CID was provided', async () => {
    const ctx = createExecutionContext()
    const req = new Request(`https://${defaultPayerAddress}${DNS_ROOT}/`)
    const res = await worker.fetch(req, env, ctx)
    await waitOnExecutionContext(ctx)
    expect(res.status).toBe(302)
    expect(res.headers.get('Location')).toBe('https://filbeam.com/')
  })

  it('redirects to https://filbeam.com when no CID and no wallet address were provided', async () => {
    const ctx = createExecutionContext()
    const req = new Request(`https://${DNS_ROOT.slice(1)}/`)
    const res = await worker.fetch(req, env, ctx)
    await waitOnExecutionContext(ctx)
    expect(res.status).toBe(302)
    expect(res.headers.get('Location')).toBe('https://filbeam.com/')
  })

  it('redirects to https://*.filcdn.io/* when old domain was used', async () => {
    const ctx = createExecutionContext()
    const req = new Request(`https://foo.filcdn.io/bar`)
    const res = await worker.fetch(req, env, ctx)
    await waitOnExecutionContext(ctx)
    expect(res.status).toBe(301)
    expect(res.headers.get('Location')).toBe(`https://foo.filbeam.io/bar`)
  })

  it('returns 405 for unsupported request methods', async () => {
    const ctx = createExecutionContext()
    const req = withRequest(1, 'foo', 'POST')
    const res = await worker.fetch(req, env, ctx)
    await waitOnExecutionContext(ctx)
    expect(res.status).toBe(405)
    expect(await res.text()).toBe('Method Not Allowed')
  })

  it('returns 400 if required fields are missing', async () => {
    const ctx = createExecutionContext()
    const mockRetrieveFile = vi.fn()
    const req = withRequest(undefined, 'foo')
    const res = await worker.fetch(req, env, ctx, {
      retrieveFile: mockRetrieveFile,
    })
    await waitOnExecutionContext(ctx)
    expect(res.status).toBe(400)
    expect(await res.text()).toBe(
      'Invalid hostname: filbeam.io. It must end with .filbeam.io.',
    )
  })

  it('returns 400 if provided payer address is invalid', async () => {
    const ctx = createExecutionContext()
    const mockRetrieveFile = vi.fn()
    const req = withRequest('bar', realPieceCid)
    const res = await worker.fetch(req, env, ctx, {
      retrieveFile: mockRetrieveFile,
    })
    await waitOnExecutionContext(ctx)
    expect(res.status).toBe(400)
    expect(await res.text()).toBe(
      'Invalid address: bar. Address must be a valid ethereum address.',
    )
  })

  it('returns the response from retrieveFile', async () => {
    const fakeResponse = new Response('hello', {
      status: 201,
      headers: { 'X-Test': 'yes' },
    })
    const mockRetrieveFile = vi.fn().mockResolvedValue({
      response: fakeResponse,
      cacheMiss: true,
    })
    const ctx = createExecutionContext()
    const req = withRequest(defaultPayerAddress, realPieceCid)
    const res = await worker.fetch(req, env, ctx, {
      retrieveFile: mockRetrieveFile,
    })
    await waitOnExecutionContext(ctx)
    expect(res.status).toBe(201)
    expect(await res.text()).toBe('hello')
    expect(res.headers.get('X-Test')).toBe('yes')
  })

  it('sets Content-Control response header', async () => {
    const originResponse = new Response('hello')
    const mockRetrieveFile = vi.fn().mockResolvedValue({
      response: originResponse,
      cacheMiss: true,
    })
    const ctx = createExecutionContext()
    const req = withRequest(defaultPayerAddress, realPieceCid)
    const res = await worker.fetch(req, env, ctx, {
      retrieveFile: mockRetrieveFile,
    })
    await waitOnExecutionContext(ctx)
    const cacheControlHeaders = res.headers.get('Cache-Control')
    expect(cacheControlHeaders).toContain('public')
    expect(cacheControlHeaders).toContain(`max-age=${env.CLIENT_CACHE_TTL}`)
  })

  it('sets Content-Control response on empty body', async () => {
    const originResponse = new Response(null)
    const mockRetrieveFile = vi.fn().mockResolvedValue({
      response: originResponse,
      cacheMiss: false,
    })
    const ctx = createExecutionContext()
    const req = withRequest(defaultPayerAddress, realPieceCid)
    const res = await worker.fetch(req, env, ctx, {
      retrieveFile: mockRetrieveFile,
    })
    await waitOnExecutionContext(ctx)
    const cacheControlHeaders = res.headers.get('Cache-Control')
    expect(cacheControlHeaders).toContain('public')
    expect(cacheControlHeaders).toContain(`max-age=${env.CLIENT_CACHE_TTL}`)
  })

  it('sets Content-Security-Policy response header', async () => {
    const originResponse = new Response('hello', {
      headers: {
        'Content-Security-Policy': 'report-uri: https://endpoint.example.com',
      },
    })
    const mockRetrieveFile = vi.fn().mockResolvedValue({
      response: originResponse,
      cacheMiss: true,
    })
    const ctx = createExecutionContext()
    const req = withRequest(defaultPayerAddress, realPieceCid)
    const res = await worker.fetch(req, env, ctx, {
      retrieveFile: mockRetrieveFile,
    })
    await waitOnExecutionContext(ctx)
    const csp = res.headers.get('Content-Security-Policy')
    expect(csp).toMatch(/^default-src 'self'/)
    expect(csp).toContain('https://*.filbeam.io')
  })

  it('fetches the file from calibration service provider', async () => {
    const expectedHash =
      '3fde6bc0f4d21dd3b033b6100e3fa4023810f699b005b556bd28909b39fd87cf'
    const ctx = createExecutionContext()
    const req = withRequest(defaultPayerAddress, realPieceCid)
    const res = await worker.fetch(req, env, ctx, { retrieveFile })
    await waitOnExecutionContext(ctx)
    expect(res.status).toBe(200)
    // get the sha256 hash of the content
    const content = await res.bytes()
    const hash = createHash('sha256').update(content).digest('hex')
    expect(hash).toEqual(expectedHash)
  })
  it('stores retrieval results with cache miss and content length set in D1', async () => {
    const body = 'file content'
    const expectedEgressBytes = Buffer.byteLength(body, 'utf8')
    const fakeResponse = new Response(body, {
      status: 200,
      headers: {
        'CF-Cache-Status': 'MISS',
      },
    })
    const mockRetrieveFile = vi.fn().mockResolvedValue({
      response: fakeResponse,
      cacheMiss: true,
    })
    const ctx = createExecutionContext()
    const req = withRequest(defaultPayerAddress, realPieceCid)
    const res = await worker.fetch(req, env, ctx, {
      retrieveFile: mockRetrieveFile,
    })
    await waitOnExecutionContext(ctx)
    expect(res.status).toBe(200)
    const readOutput = await env.DB.prepare(
      `SELECT id, response_status, egress_bytes, cache_miss, bot_name
       FROM retrieval_logs
       WHERE data_set_id = ?`,
    )
      .bind(String(realDataSetId))
      .all()
    expect(readOutput.results).toStrictEqual([
      {
        id: 1, // Assuming this is the first log entry
        response_status: 200,
        egress_bytes: expectedEgressBytes,
        cache_miss: 1, // 1 for true, 0 for false
        bot_name: null, // No authorization header provided
      },
    ])
  })
  it('stores retrieval results with cache hit and content length set in D1', async () => {
    const body = 'file content'
    const expectedEgressBytes = Buffer.byteLength(body, 'utf8')
    const fakeResponse = new Response(body, {
      status: 200,
      headers: {
        'CF-Cache-Status': 'HIT',
      },
    })
    const mockRetrieveFile = vi.fn().mockResolvedValue({
      response: fakeResponse,
      cacheMiss: false,
    })
    const ctx = createExecutionContext()
    const req = withRequest(defaultPayerAddress, realPieceCid)
    const res = await worker.fetch(req, env, ctx, {
      retrieveFile: mockRetrieveFile,
    })
    await waitOnExecutionContext(ctx)
    expect(res.status).toBe(200)
    const readOutput = await env.DB.prepare(
      `SELECT id, response_status, egress_bytes, cache_miss, bot_name
       FROM retrieval_logs
       WHERE data_set_id = ?`,
    )
      .bind(String(realDataSetId))
      .all()
    expect(readOutput.results).toStrictEqual([
      {
        id: 1, // Assuming this is the first log entry
        response_status: 200,
        egress_bytes: expectedEgressBytes,
        cache_miss: 0, // 1 for true, 0 for false
        bot_name: null, // No authorization header provided
      },
    ])
  })
  it('stores retrieval performance stats in D1', async () => {
    const body = 'file content'
    const fakeResponse = new Response(body, {
      status: 200,
      headers: {
        'CF-Cache-Status': 'MISS',
      },
    })
    const mockRetrieveFile = async () => {
      await sleep(1) // Simulate a delay
      return {
        response: fakeResponse,
        cacheMiss: true,
      }
    }
    const ctx = createExecutionContext()
    const req = withRequest(defaultPayerAddress, realPieceCid)
    const res = await worker.fetch(req, env, ctx, {
      retrieveFile: mockRetrieveFile,
    })
    await waitOnExecutionContext(ctx)
    expect(res.status).toBe(200)
    const readOutput = await env.DB.prepare(
      `SELECT
        response_status,
        fetch_ttfb,
        fetch_ttlb,
        worker_ttfb
       FROM retrieval_logs
       WHERE data_set_id = ?`,
    )
      .bind(String(realDataSetId))
      .all()
    expect(readOutput.results.length).toBe(1)
    const result = readOutput.results[0]

    expect(result.response_status).toBe(200)
    expect(typeof result.fetch_ttfb).toBe('number')
    expect(typeof result.fetch_ttlb).toBe('number')
    expect(typeof result.worker_ttfb).toBe('number')
  })
  it('stores request country code in D1', async () => {
    const body = 'file content'
    const mockRetrieveFile = async () => {
      return {
        response: new Response(body, {
          status: 200,
        }),
        cacheMiss: true,
      }
    }
    const ctx = createExecutionContext()
    const req = withRequest(defaultPayerAddress, realPieceCid, 'GET', {
      'CF-IPCountry': 'US',
    })
    const res = await worker.fetch(req, env, ctx, {
      retrieveFile: mockRetrieveFile,
    })
    await waitOnExecutionContext(ctx)
    expect(res.status).toBe(200)
    const { results } = await env.DB.prepare(
      `SELECT request_country_code
       FROM retrieval_logs
       WHERE data_set_id = ?`,
    )
      .bind(String(realDataSetId))
      .all()
    expect(results).toStrictEqual([
      {
        request_country_code: 'US',
      },
    ])
  })
  it('logs 0 egress bytes for empty body', async () => {
    const fakeResponse = new Response(null, {
      status: 200,
      headers: {
        'CF-Cache-Status': 'MISS',
      },
    })
    const mockRetrieveFile = vi.fn().mockResolvedValue({
      response: fakeResponse,
      cacheMiss: true,
    })
    const ctx = createExecutionContext()
    const req = withRequest(defaultPayerAddress, realPieceCid)
    const res = await worker.fetch(req, env, ctx, {
      retrieveFile: mockRetrieveFile,
    })
    await waitOnExecutionContext(ctx)
    expect(res.status).toBe(200)
    const readOutput = await env.DB.prepare(
      'SELECT egress_bytes FROM retrieval_logs WHERE data_set_id = ?',
    )
      .bind(String(realDataSetId))
      .all()
    expect(readOutput.results).toStrictEqual([
      expect.objectContaining({
        egress_bytes: 0,
      }),
    ])
  })
  it(
    'measures egress correctly from real service provider',
    { timeout: 10000 },
    async () => {
      const tasks = CONTENT_STORED_ON_CALIBRATION.map(
        ({ dataSetId, pieceCid, serviceProviderId }) => {
          return (async () => {
            try {
              const ctx = createExecutionContext()
              const req = withRequest(defaultPayerAddress, pieceCid)
              const res = await worker.fetch(req, env, ctx, { retrieveFile })
              await waitOnExecutionContext(ctx)

              expect(res.status).toBe(200)

              const content = await res.arrayBuffer()
              const actualBytes = content.byteLength

              const { results } = await env.DB.prepare(
                'SELECT egress_bytes FROM retrieval_logs WHERE data_set_id = ?',
              )
                .bind(String(dataSetId))
                .all()

              expect(results).toStrictEqual([
                expect.objectContaining({
                  egress_bytes: actualBytes,
                }),
              ])

              return { serviceProviderId, success: true }
            } catch (err) {
              console.warn(
                `⚠️ Warning: Fetch or verification failed for serviceProvider ${serviceProviderId}:`,
                err,
              )
              throw err
            }
          })()
        },
      )

      try {
        const res = await Promise.allSettled(tasks)
        if (!res.some((r) => r.status === 'fulfilled')) {
          throw new Error('All tasks failed')
        }
      } catch (err) {
        const serviceProvidersChecked = CONTENT_STORED_ON_CALIBRATION.map(
          (o) => o.serviceProviderId,
        )
        throw new Error(
          `❌ All service providers failed to fetch. Service providers checked: ${serviceProvidersChecked.join(', ')}`,
        )
      }
    },
  )

  it('requests payment if withCDN=false', async () => {
    const dataSetId = 'test-data-set-no-cdn'
    const pieceId = 'root-no-cdn'
    const pieceCid =
      'baga6ea4seaqaleibb6ud4xeemuzzpsyhl6cxlsymsnfco4cdjka5uzajo2x4ipa'
    const serviceProviderId = 'service-provider'
    await withDataSetPieces(env, {
      serviceProviderId,
      pieceCid,
      dataSetId,
      withCDN: false,
      pieceId,
    })

    const ctx = createExecutionContext()
    const req = withRequest(defaultPayerAddress, pieceCid, 'GET')
    const res = await worker.fetch(req, env, ctx)
    await waitOnExecutionContext(ctx)

    expect(res.status).toBe(402)
  })
  it('reads the provider URL from the database', async () => {
    const serviceProviderId = 'service-provider-id'
    const payerAddress = '0x1234567890abcdef1234567890abcdef12345608'
    const pieceCid = 'bagaTest'
    const body = 'file content'

    await withDataSetPieces(env, {
      serviceProviderId,
      pieceCid,
      payerAddress,
      cdnEgressQuota: 100,
      cacheMissEgressQuota: 100,
    })

    await withApprovedProvider(env, {
      id: serviceProviderId,
      serviceUrl: 'https://mock-pdp-url.com',
    })

    const mockRetrieveFile = async () => {
      return {
        response: new Response(body, {
          status: 200,
        }),
        cacheMiss: true,
      }
    }

    const ctx = createExecutionContext()
    const req = withRequest(payerAddress, pieceCid)
    const res = await worker.fetch(req, env, ctx, {
      retrieveFile: mockRetrieveFile,
    })
    await waitOnExecutionContext(ctx)

    // Check if the URL fetched is from the database
    expect(await res.text()).toBe(body)
    expect(res.status).toBe(200)
  })

  it('throws an error if the providerAddress is not found in the database', async () => {
    const serviceProviderId = 'service-provider-id'
    const payerAddress = '0x2A06D234246eD18b6C91de8349fF34C22C7268e8'
    const pieceCid = 'bagaTest'

    await withDataSetPieces(env, {
      serviceProviderId,
      pieceCid,
      payerAddress,
    })

    const ctx = createExecutionContext()
    const req = withRequest(payerAddress, pieceCid)
    const res = await worker.fetch(req, env, ctx)
    await waitOnExecutionContext(ctx)

    // Expect an error because no URL was found
    expect(res.status).toBe(404)
    expect(await res.text()).toBe(
      `No approved service provider found for payer '0x2a06d234246ed18b6c91de8349ff34c22c7268e8' and piece_cid 'bagaTest'.`,
    )
  })

  it('returns data set ID in the X-Data-Set-ID response header', async () => {
    const { pieceCid, dataSetId } = CONTENT_STORED_ON_CALIBRATION[0]
    const mockRetrieveFile = vi.fn().mockResolvedValue({
      response: new Response('hello'),
      cacheMiss: true,
    })
    const ctx = createExecutionContext()
    const req = withRequest(defaultPayerAddress, pieceCid)
    const res = await worker.fetch(req, env, ctx, {
      retrieveFile: mockRetrieveFile,
    })
    await waitOnExecutionContext(ctx)
    expect(await res.text()).toBe('hello')
    expect(res.headers.get('X-Data-Set-ID')).toBe(String(dataSetId))
  })

  it('stores data set ID in retrieval logs', async () => {
    const { pieceCid, dataSetId } = CONTENT_STORED_ON_CALIBRATION[0]
    const mockRetrieveFile = vi.fn().mockResolvedValue({
      response: new Response('hello'),
      cacheMiss: true,
    })
    const ctx = createExecutionContext()
    const req = withRequest(defaultPayerAddress, pieceCid)
    const res = await worker.fetch(req, env, ctx, {
      retrieveFile: mockRetrieveFile,
    })
    await waitOnExecutionContext(ctx)
    expect(await res.text()).toBe('hello')

    expect(res.status).toBe(200)
    const { results } = await env.DB.prepare(
      `SELECT id, response_status, cache_miss
       FROM retrieval_logs
       WHERE data_set_id = ?`,
    )
      .bind(String(dataSetId))
      .all()
    expect(results).toStrictEqual([
      {
        id: 1, // Assuming this is the first log entry
        response_status: 200,
        cache_miss: 1, // 1 for true, 0 for false
      },
    ])
  })

  it('returns data set ID in the X-Data-Set-ID response header when the response body is empty', async () => {
    const { pieceCid, dataSetId } = CONTENT_STORED_ON_CALIBRATION[0]
    const mockRetrieveFile = vi.fn().mockResolvedValue({
      response: new Response(null, { status: 404 }),
      cacheMiss: true,
    })
    const ctx = createExecutionContext()
    const req = withRequest(defaultPayerAddress, pieceCid)
    const res = await worker.fetch(req, env, ctx, {
      retrieveFile: mockRetrieveFile,
    })
    await waitOnExecutionContext(ctx)
    expect(res.body).toBeNull()
    expect(res.headers.get('X-Data-Set-ID')).toBe(String(dataSetId))
  })

  it('supports HEAD requests', async () => {
    const fakeResponse = new Response('file content', {
      status: 200,
    })
    const mockRetrieveFile = vi.fn().mockResolvedValue({
      response: fakeResponse,
      cacheMiss: true,
    })
    const ctx = createExecutionContext()
    const req = withRequest(defaultPayerAddress, realPieceCid, 'HEAD')
    const res = await worker.fetch(req, env, ctx, {
      retrieveFile: mockRetrieveFile,
    })
    await waitOnExecutionContext(ctx)
    expect(res.status).toBe(200)
  })

  it('rejects retrieval requests for CIDs found in the Bad Bits denylist', async () => {
    await withBadBits(env, realPieceCid)

    const fakeResponse = new Response('hello')
    const mockRetrieveFile = vi.fn().mockResolvedValue({
      response: fakeResponse,
      cacheMiss: true,
    })

    const ctx = createExecutionContext()
    const req = withRequest(defaultPayerAddress, realPieceCid)
    const res = await worker.fetch(req, env, ctx, {
      retrieveFile: mockRetrieveFile,
    })
    await waitOnExecutionContext(ctx)
    expect(res.status).toBe(404)
    expect(await res.text()).toBe(
      'The requested CID was flagged by the Bad Bits Denylist at https://badbits.dwebops.pub',
    )
  })

  it('reject retrieval request if payer is sanctioned', async () => {
    const dataSetId = 'test-data-set-payer-sanctioned'
    const pieceId = 'root-data-set-payer-sanctioned'
    const pieceCid =
      'baga6ea4seaqaleibb6ud4xeemuzzpsyhl6cxlsymsnfco4cdjka5uzajo2x4ipa'
    const serviceProviderId = 'service-provider-id'
    const payerAddress = '0x999999cf1046e68e36E1aA2E0E07105eDDD1f08E'
    await withDataSetPieces(env, {
      serviceProviderId,
      payerAddress,
      dataSetId,
      withCDN: true,
      pieceCid,
      pieceId,
    })

    await withWalletDetails(
      env,
      payerAddress,
      true, // Sanctioned
    )
    const ctx = createExecutionContext()
    const req = withRequest(payerAddress, pieceCid, 'GET')
    const res = await worker.fetch(req, env, ctx)
    await waitOnExecutionContext(ctx)

    expect(res.status).toBe(403)
  })
  it('does not log to retrieval_logs on method not allowed (405)', async () => {
    const ctx = createExecutionContext()
    const req = withRequest(defaultPayerAddress, realPieceCid, 'POST')
    const res = await worker.fetch(req, env, ctx)
    await waitOnExecutionContext(ctx)

    expect(res.status).toBe(405)
    expect(await res.text()).toBe('Method Not Allowed')

    const result = await env.DB.prepare(
      `SELECT response_status FROM retrieval_logs WHERE data_set_id = ? ORDER BY id DESC LIMIT 1`,
    )
      .bind(realDataSetId)
      .first()
    expect(result).toBeNull()
  })
  it('logs to retrieval_logs on unsupported service provider (404)', async () => {
    const invalidPieceCid = 'baga6ea4seaq3invalidrootcidfor404loggingtest'
    const dataSetId = 'unsupported-serviceProvider-test'
    const unsupportedServiceProviderId = 0

    await withDataSetPieces(env, {
      dataSetId,
      serviceProviderId: unsupportedServiceProviderId,
      payerAddress: defaultPayerAddress,
      withCDN: true,
      cdnEgressQuota: 100,
      cacheMissEgressQuota: 100,
      pieceCid: invalidPieceCid,
      pieceId: 'piece-unsupported',
    })

    const ctx = createExecutionContext()
    const req = withRequest(defaultPayerAddress, invalidPieceCid)
    const res = await worker.fetch(req, env, ctx)
    await waitOnExecutionContext(ctx)

    expect(res.status).toBe(404)
    expect(await res.text()).toContain('No approved service provider found')

    const result = await env.DB.prepare(
      'SELECT * FROM retrieval_logs WHERE data_set_id IS NULL AND response_status = 404 and CACHE_MISS IS NULL and egress_bytes IS NULL',
    ).first()
    expect(result).toMatchObject({
      bot_name: null,
    })
  })
  it('logs to retrieval_logs on SP error', async () => {
    const { pieceCid, dataSetId } = CONTENT_STORED_ON_CALIBRATION[0]
    const url = 'https://example.com/piece/123'
    const mockRetrieveFile = vi.fn().mockResolvedValue({
      response: new Response(null, { status: 510 }),
      cacheMiss: true,
      url,
    })
    const ctx = createExecutionContext()
    const req = withRequest(defaultPayerAddress, pieceCid)
    const res = await worker.fetch(req, env, ctx, {
      retrieveFile: mockRetrieveFile,
    })
    await waitOnExecutionContext(ctx)

    expect(res.status).toBe(502)

    const result = await env.DB.prepare(
      'SELECT * FROM retrieval_logs WHERE data_set_id = ? AND response_status = 502 and CACHE_MISS IS NULL and egress_bytes IS NULL',
    )
      .bind(dataSetId)
      .first()
    expect(result).toBeDefined()
  })
  it('does not log to retrieval_logs when payer address is invalid (400)', async () => {
    const { count: countBefore } = await env.DB.prepare(
      'SELECT COUNT(*) AS count FROM retrieval_logs',
    ).first()

    const invalidAddress = 'not-an-address'
    const ctx = createExecutionContext()
    const req = withRequest(invalidAddress, realPieceCid)
    const res = await worker.fetch(req, env, ctx)
    await waitOnExecutionContext(ctx)

    expect(res.status).toBe(400)
    expect(await res.text()).toContain('Invalid address')

    const { count: countAfter } = await env.DB.prepare(
      'SELECT COUNT(*) AS count FROM retrieval_logs',
    ).first()

    expect(countAfter).toEqual(countBefore)
  })

  it('allows full transfer even when exceeding quota (quota goes negative)', async () => {
    const payerAddress = '0xaaaa567890abcdef1234567890abcdef12345678'
    const pieceCid =
      'bafkquotatestexceedquotatestexceedquotatestexceedquotatestexce'
    const dataSetId = 'quota-test-dataset-exceed'
    const serviceProviderId = 'quota-test-provider-exceed'

    // Set up provider and data set with small quota (100 bytes)
    await withApprovedProvider(env, {
      id: serviceProviderId,
      serviceUrl: 'https://test-provider.com',
    })

    await withDataSetPieces(env, {
      dataSetId,
      serviceProviderId,
      payerAddress,
      withCDN: true,
      cdnEgressQuota: 100,
      cacheMissEgressQuota: 100,
      pieceCid,
      pieceId: 'piece-quota-test',
    })

    // Mock a response with more data than quota allows (500 bytes)
    const largeContent = new Uint8Array(500).fill(65) // 500 'A's
    const fakeResponse = new Response(largeContent, {
      status: 200,
      headers: { 'CF-Cache-Status': 'MISS', 'Content-Length': '500' },
    })

    const ctx = createExecutionContext()
    const res = await worker.fetch(
      withRequest(payerAddress, pieceCid),
      { ...env, ENFORCE_EGRESS_QUOTA: true },
      ctx,
      {
        retrieveFile: async () => ({ response: fakeResponse, cacheMiss: true }),
      },
    )
    await waitOnExecutionContext(ctx)

    // Should get full content even when quota is exceeded
    // Response should be successful with all 500 bytes
    const body = await res.arrayBuffer()
    expect(body.byteLength).toBe(500)

    // Check logs after execution context completes
    const { results } = await env.DB.prepare(
      'SELECT egress_bytes, response_status FROM retrieval_logs WHERE data_set_id = ?',
    )
      .bind(dataSetId)
      .all()

    expect(results).toStrictEqual([
      {
        egress_bytes: 500,
        response_status: 200,
      },
    ])

    // Check that both quotas went negative (100 - 500 = -400)
    const quotaResult = await env.DB.prepare(
      'SELECT cdn_egress_quota, cache_miss_egress_quota FROM data_sets WHERE id = ?',
    )
      .bind(dataSetId)
      .first()

    expect(quotaResult).toStrictEqual({
      cdn_egress_quota: -400,
      cache_miss_egress_quota: -400,
    })
  })

  it('allows full transfer when within quota', async () => {
    const payerAddress = '0xbbbb567890abcdef1234567890abcdef12345678'
    const pieceCid =
      'bafkquotaokquotaokquotaokquotaokquotaokquotaokquotaokquotaok'
    const dataSetId = 'quota-ok-dataset-unique'
    const serviceProviderId = 'quota-ok-provider-unique'

    // Set up provider and data set with sufficient quota (1000 bytes)
    await withApprovedProvider(env, {
      id: serviceProviderId,
      serviceUrl: 'https://test-provider.com',
    })

    await withDataSetPieces(env, {
      dataSetId,
      serviceProviderId,
      payerAddress,
      withCDN: true,
      cdnEgressQuota: 1000,
      cacheMissEgressQuota: 1000,
      pieceCid,
      pieceId: 'piece-quota-ok',
    })

    // Mock a response that fits within quota (100 bytes)
    const content = new Uint8Array(100).fill(65) // 100 'A's
    const fakeResponse = new Response(content, {
      status: 200,
      headers: { 'CF-Cache-Status': 'HIT', 'Content-Length': '100' },
    })

    const ctx = createExecutionContext()
    const res = await worker.fetch(
      withRequest(payerAddress, pieceCid),
      { ...env, ENFORCE_EGRESS_QUOTA: true },
      ctx,
      {
        retrieveFile: async () => ({
          response: fakeResponse,
          cacheMiss: false,
        }),
      },
    )
    await waitOnExecutionContext(ctx)

    // Should succeed
    expect(res.status).toBe(200)
    const body = await res.arrayBuffer()
    expect(body.byteLength).toBe(100)

    // Check that full content was logged
    const { results } = await env.DB.prepare(
      'SELECT egress_bytes, response_status FROM retrieval_logs WHERE data_set_id = ?',
    )
      .bind(dataSetId)
      .all()

    expect(results).toStrictEqual([
      {
        egress_bytes: 100,
        response_status: 200,
      },
    ])

    // Check that quotas were decremented correctly (cache hit)
    const quotaResult = await env.DB.prepare(
      'SELECT cdn_egress_quota, cache_miss_egress_quota FROM data_sets WHERE id = ?',
    )
      .bind(dataSetId)
      .first()

    expect(quotaResult).toStrictEqual({
      cdn_egress_quota: 900,
      cache_miss_egress_quota: 1000,
    })
  })

  it('responds with 502 and a useful message when SP responds with an error', async () => {
    const { pieceCid, dataSetId } = CONTENT_STORED_ON_CALIBRATION[0]
    const url = 'https://example.com/piece/123'
    const mockRetrieveFile = vi.fn().mockResolvedValue({
      response: new Response(null, { status: 500 }),
      cacheMiss: true,
      url,
    })
    const ctx = createExecutionContext()
    const req = withRequest(defaultPayerAddress, pieceCid)
    const res = await worker.fetch(req, env, ctx, {
      retrieveFile: mockRetrieveFile,
    })
    await waitOnExecutionContext(ctx)
    expect(res.status).toBe(502)
<<<<<<< HEAD
    expect(await res.text()).toMatch(
      /^No available service provider found. Attempted: ID=/,
    )
=======
    expect(await res.text()).toMatch(/^Service provider \d+ is unavailable at /)
>>>>>>> 5caa8664
    expect(res.headers.get('X-Data-Set-ID')).toBe(String(dataSetId))

    const result = await env.DB.prepare(
      'SELECT * FROM retrieval_logs WHERE data_set_id = ?',
    )
      .bind(String(dataSetId))
      .first()
    expect(result).toMatchObject({ bot_name: null })
  })

  it('stores bot name in retrieval logs when valid authorization header is provided', async () => {
    const body = 'file content'
    const fakeResponse = new Response(body, {
      status: 200,
    })
    const mockRetrieveFile = vi.fn().mockResolvedValue({
      response: fakeResponse,
      cacheMiss: true,
    })
    const ctx = createExecutionContext()
    const req = withRequest(defaultPayerAddress, realPieceCid, 'GET', {
      ...botHeaders,
    })
    const res = await worker.fetch(req, env, ctx, {
      retrieveFile: mockRetrieveFile,
    })
    await waitOnExecutionContext(ctx)
    expect(res.status).toBe(200)

    const result = await env.DB.prepare(
      'SELECT * FROM retrieval_logs WHERE data_set_id = ?',
    )
      .bind(String(realDataSetId))
      .first()

    expect(result).toMatchObject({ bot_name: botName })
  })

  it('stores bot name in retrieval logs for empty response body', async () => {
    const mockRetrieveFile = vi.fn().mockResolvedValue({
      response: new Response(null, { status: 404 }),
      cacheMiss: false,
    })
    const ctx = createExecutionContext()
    const req = withRequest(defaultPayerAddress, realPieceCid, 'GET', {
      ...botHeaders,
    })
    const res = await worker.fetch(req, env, ctx, {
      retrieveFile: mockRetrieveFile,
    })
    await waitOnExecutionContext(ctx)
    expect(res.status).toBe(404)

    const result = await env.DB.prepare(
      'SELECT * FROM retrieval_logs WHERE data_set_id = ?',
    )
      .bind(String(realDataSetId))
      .first()
    expect(result).toMatchObject({ egress_bytes: 0, bot_name: botName })
  })

  it('stores bot name in retrieval logs when SP returns 502', async () => {
    const { pieceCid, dataSetId } = CONTENT_STORED_ON_CALIBRATION[0]
    const url = 'https://example.com/piece/502test'
    const mockRetrieveFile = vi.fn().mockResolvedValue({
      response: new Response(null, { status: 503 }),
      cacheMiss: true,
      url,
    })
    const ctx = createExecutionContext()
    const req = withRequest(defaultPayerAddress, pieceCid, 'GET', {
      ...botHeaders,
    })
    const res = await worker.fetch(req, env, ctx, {
      retrieveFile: mockRetrieveFile,
    })
    await waitOnExecutionContext(ctx)
    expect(res.status).toBe(502)

    const result = await env.DB.prepare(
      'SELECT * FROM retrieval_logs WHERE data_set_id = ?',
    )
      .bind(String(dataSetId))
      .first()
    expect(result).toMatchObject({ egress_bytes: 0, bot_name: botName })
  })

  it('stores bot name in retrieval logs on error (404 unsupported SP)', async () => {
    const invalidPieceCid = 'baga6ea4seaq3invalidbotnameerrortest'
    const dataSetId = 'bot-name-error-test'
    const unsupportedServiceProviderId = 0

    await withDataSetPieces(env, {
      serviceProviderId: unsupportedServiceProviderId,
      pieceCid: invalidPieceCid,
      payerAddress: defaultPayerAddress,
      dataSetId,
      withCDN: true,
      pieceId: 'piece-bot-error',
    })

    const ctx = createExecutionContext()
    const req = withRequest(defaultPayerAddress, invalidPieceCid, 'GET', {
      ...botHeaders,
    })
    const res = await worker.fetch(req, env, ctx)
    await waitOnExecutionContext(ctx)

    expect(res.status).toBe(404)

    const result = await env.DB.prepare(
      'SELECT * FROM retrieval_logs WHERE data_set_id IS NULL',
    ).first()
    expect(result).toMatchObject({
      cache_miss: null,
      egress_bytes: null,
      bot_name: botName,
    })
  })
  it('responds with 502 and a useful message when SP is unavailable', async () => {
    const { pieceCid, dataSetId } = CONTENT_STORED_ON_CALIBRATION[0]
    const mockRetrieveFile = vi.fn().mockRejectedValue(new Error('oh no'))
    const ctx = createExecutionContext()
    const req = withRequest(defaultPayerAddress, pieceCid)
    const res = await worker.fetch(req, env, ctx, {
      retrieveFile: mockRetrieveFile,
    })
    await waitOnExecutionContext(ctx)
    expect(res.status).toBe(502)
<<<<<<< HEAD
    expect(await res.text()).toMatch(
      /^No available service provider found. Attempted: ID=/,
    )
=======
    expect(await res.text()).toMatch(/^Service provider \d+ is unavailable$/)
>>>>>>> 5caa8664
    expect(res.headers.get('X-Data-Set-ID')).toBe(String(dataSetId))
  })
})<|MERGE_RESOLUTION|>--- conflicted
+++ resolved
@@ -933,13 +933,9 @@
     })
     await waitOnExecutionContext(ctx)
     expect(res.status).toBe(502)
-<<<<<<< HEAD
     expect(await res.text()).toMatch(
       /^No available service provider found. Attempted: ID=/,
     )
-=======
-    expect(await res.text()).toMatch(/^Service provider \d+ is unavailable at /)
->>>>>>> 5caa8664
     expect(res.headers.get('X-Data-Set-ID')).toBe(String(dataSetId))
 
     const result = await env.DB.prepare(
@@ -1069,13 +1065,9 @@
     })
     await waitOnExecutionContext(ctx)
     expect(res.status).toBe(502)
-<<<<<<< HEAD
     expect(await res.text()).toMatch(
       /^No available service provider found. Attempted: ID=/,
     )
-=======
-    expect(await res.text()).toMatch(/^Service provider \d+ is unavailable$/)
->>>>>>> 5caa8664
     expect(res.headers.get('X-Data-Set-ID')).toBe(String(dataSetId))
   })
 })