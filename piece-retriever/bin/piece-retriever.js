import { isValidEthereumAddress } from '../lib/address.js'
import { parseRequest } from '../lib/request.js'
import {
  retrieveFile as defaultRetrieveFile,
  measureStreamedEgress,
} from '../lib/retrieval.js'
import {
  getStorageProviderAndValidatePayer,
  logRetrievalResult,
  updateDataSetStats,
} from '../lib/store.js'
import { httpAssert } from '../lib/http-assert.js'
import { setContentSecurityPolicy } from '../lib/content-security-policy.js'
import { getBadBitsEntry } from '../lib/bad-bits-util.js'

<<<<<<< HEAD
=======
// We need to keep an explicit definition of RetrieverEnv because our monorepo has multiple
// worker-configuration.d.ts files, each file (re)defining the global Env interface, causing the
// final Env interface to contain only properties available to all workers.
/**
 * @typedef {{
 *   ENVIRONMENT: 'dev' | 'calibration ' | 'mainnet'
 *   ORIGIN_CACHE_TTL: 86400
 *   CLIENT_CACHE_TTL: 31536000
 *   DNS_ROOT: '.localhost' | '.calibration.filbeam.io' | '.filbeam.io'
 *   DB: D1Database
 *   BAD_BITS_KV: KVNamespace
 * }} PieceRetrieverEnv
 */
>>>>>>> e11e5746
export default {
  /**
   * @param {Request} request
   * @param {Env} env
   * @param {ExecutionContext} ctx
   * @param {object} options
   * @param {typeof defaultRetrieveFile} [options.retrieveFile]
   * @returns
   */
  async fetch(request, env, ctx, { retrieveFile = defaultRetrieveFile } = {}) {
    try {
      return await this._fetch(request, env, ctx, { retrieveFile })
    } catch (error) {
      return this._handleError(error)
    }
  },

  /**
   * @param {Request} request
   * @param {Env} env
   * @param {ExecutionContext} ctx
   * @param {object} options
   * @param {typeof defaultRetrieveFile} [options.retrieveFile]
   * @returns
   */
  async _fetch(request, env, ctx, { retrieveFile = defaultRetrieveFile } = {}) {
    httpAssert(
      ['GET', 'HEAD'].includes(request.method),
      405,
      'Method Not Allowed',
    )
    if (URL.parse(request.url)?.pathname === '/') {
      return Response.redirect('https://filbeam.com/', 302)
    }
    if (URL.parse(request.url)?.hostname.endsWith('filcdn.io')) {
      return Response.redirect(
        request.url.replace('filcdn.io', 'filbeam.io'),
        301,
      )
    }

    const requestTimestamp = new Date().toISOString()
    const workerStartedAt = performance.now()
    const requestCountryCode = request.headers.get('CF-IPCountry')

    const { payerWalletAddress, pieceCid } = parseRequest(request, env)

    httpAssert(payerWalletAddress && pieceCid, 400, 'Missing required fields')
    httpAssert(
      isValidEthereumAddress(payerWalletAddress),
      400,
      `Invalid address: ${payerWalletAddress}. Address must be a valid ethereum address.`,
    )

    try {
      // Timestamp to measure file retrieval performance (from cache and from SP)
      const fetchStartedAt = performance.now()

      const [{ serviceProviderId, serviceUrl, dataSetId }, isBadBit] =
        await Promise.all([
          getStorageProviderAndValidatePayer(env, payerWalletAddress, pieceCid),
          env.BAD_BITS_KV.get(`bad-bits:${getBadBitsEntry(pieceCid)}`, {
            type: 'json',
          }),
        ])

      httpAssert(
        !isBadBit,
        404,
        'The requested CID was flagged by the Bad Bits Denylist at https://badbits.dwebops.pub',
      )

      httpAssert(
        serviceProviderId,
        404,
        `Unsupported Service Provider: ${serviceProviderId}`,
      )

      const {
        response: originResponse,
        cacheMiss,
        url,
      } = await retrieveFile(
        ctx,
        serviceUrl,
        pieceCid,
        request,
        env.ORIGIN_CACHE_TTL,
        { signal: request.signal },
      )

      if (originResponse.status >= 500) {
        ctx.waitUntil(
          logRetrievalResult(env, {
            cacheMiss,
            responseStatus: originResponse.status,
            egressBytes: 0,
            requestCountryCode,
            timestamp: requestTimestamp,
            dataSetId,
          }),
        )
        const response = new Response(
          `Service provider ${serviceProviderId} is unavailable at ${url}`,
          {
            status: 502,
            headers: new Headers({
              'X-Data-Set-ID': dataSetId,
            }),
          },
        )
        setContentSecurityPolicy(response)
        return response
      }

      if (!originResponse.body) {
        // The upstream response does not have any readable body
        // There is no need to measure response body size, we can
        // return the original response object.
        ctx.waitUntil(
          logRetrievalResult(env, {
            cacheMiss,
            responseStatus: originResponse.status,
            egressBytes: 0,
            requestCountryCode,
            timestamp: requestTimestamp,
            dataSetId,
          }),
        )
        const response = new Response(originResponse.body, originResponse)
        setContentSecurityPolicy(response)
        response.headers.set('X-Data-Set-ID', dataSetId)
        response.headers.set(
          'Cache-Control',
          `public, max-age=${env.CLIENT_CACHE_TTL}`,
        )
        return response
      }

      // Stream and count bytes
      // We create two identical streams, one for the egress measurement and the other for returning the response as soon as possible
      const [returnedStream, egressMeasurementStream] =
        originResponse.body.tee()
      const reader = egressMeasurementStream.getReader()
      const firstByteAt = performance.now()

      ctx.waitUntil(
        (async () => {
          const egressBytes = await measureStreamedEgress(reader)
          const lastByteFetchedAt = performance.now()

          await logRetrievalResult(env, {
            cacheMiss,
            responseStatus: originResponse.status,
            egressBytes,
            requestCountryCode,
            timestamp: requestTimestamp,
            performanceStats: {
              fetchTtfb: firstByteAt - fetchStartedAt,
              fetchTtlb: lastByteFetchedAt - fetchStartedAt,
              workerTtfb: firstByteAt - workerStartedAt,
            },
            dataSetId,
          })

          await updateDataSetStats(env, { dataSetId, egressBytes })
        })(),
      )

      // Return immediately, proxying the transformed response
      const response = new Response(returnedStream, {
        status: originResponse.status,
        statusText: originResponse.statusText,
        headers: originResponse.headers,
      })
      setContentSecurityPolicy(response)
      response.headers.set('X-Data-Set-ID', dataSetId)
      response.headers.set(
        'Cache-Control',
        `public, max-age=${env.CLIENT_CACHE_TTL}`,
      )
      return response
    } catch (error) {
      const { status } = getErrorHttpStatusMessage(error)

      ctx.waitUntil(
        logRetrievalResult(env, {
          cacheMiss: null,
          responseStatus: status,
          egressBytes: null,
          requestCountryCode,
          timestamp: requestTimestamp,
          dataSetId: null,
        }),
      )

      throw error
    }
  },

  /**
   * @param {unknown} error
   * @returns
   */
  _handleError(error) {
    const { status, message } = getErrorHttpStatusMessage(error)

    if (status >= 500) {
      console.error(error)
    }
    return new Response(message, { status })
  },
}

/**
 * Extracts status and message from an error object.
 *
 * - If the error has a numeric `status`, it is used; otherwise, defaults to 500.
 * - If the status is < 500 and a string `message` exists, it's used; otherwise, a
 *   generic message is returned.
 *
 * @param {unknown} error - The error object to extract from.
 * @returns {{ status: number; message: string }}
 */
function getErrorHttpStatusMessage(error) {
  const isObject = typeof error === 'object' && error !== null
  const status =
    isObject && 'status' in error && typeof error.status === 'number'
      ? error.status
      : 500

  const message =
    isObject &&
    status < 500 &&
    'message' in error &&
    typeof error.message === 'string'
      ? error.message
      : 'Internal Server Error'

  return { status, message }
}<|MERGE_RESOLUTION|>--- conflicted
+++ resolved
@@ -13,22 +13,6 @@
 import { setContentSecurityPolicy } from '../lib/content-security-policy.js'
 import { getBadBitsEntry } from '../lib/bad-bits-util.js'
 
-<<<<<<< HEAD
-=======
-// We need to keep an explicit definition of RetrieverEnv because our monorepo has multiple
-// worker-configuration.d.ts files, each file (re)defining the global Env interface, causing the
-// final Env interface to contain only properties available to all workers.
-/**
- * @typedef {{
- *   ENVIRONMENT: 'dev' | 'calibration ' | 'mainnet'
- *   ORIGIN_CACHE_TTL: 86400
- *   CLIENT_CACHE_TTL: 31536000
- *   DNS_ROOT: '.localhost' | '.calibration.filbeam.io' | '.filbeam.io'
- *   DB: D1Database
- *   BAD_BITS_KV: KVNamespace
- * }} PieceRetrieverEnv
- */
->>>>>>> e11e5746
 export default {
   /**
    * @param {Request} request
