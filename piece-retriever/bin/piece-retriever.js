--- conflicted
+++ resolved
@@ -23,6 +23,7 @@
  *   CLIENT_CACHE_TTL: 31536000
  *   DNS_ROOT: '.localhost' | '.calibration.filbeam.io' | '.filbeam.io'
  *   DB: D1Database
+ *   KV: KVNamespace
  *   BAD_BITS_KV: KVNamespace
  * }} PieceRetrieverEnv
  */
@@ -84,11 +85,12 @@
       // Timestamp to measure file retrieval performance (from cache and from SP)
       const fetchStartedAt = performance.now()
 
-<<<<<<< HEAD
       const indexCacheKey = `${payerWalletAddress}/${pieceCid}`
       const [indexCacheValue, isBadBit] = await Promise.all([
         env.KV.get(indexCacheKey, { type: 'json' }),
-        env.KV.get(`bad-bits:${getBadBitsEntry(pieceCid)}`, { type: 'json' }),
+        env.BAD_BITS_KV.get(`bad-bits:${getBadBitsEntry(pieceCid)}`, {
+          type: 'json',
+        }),
       ])
       httpAssert(
         Array.isArray(indexCacheValue) || indexCacheValue === null,
@@ -96,16 +98,6 @@
         'Invalid index cache value',
       )
       let [dataSetId, serviceProviderId, serviceUrl] = indexCacheValue ?? []
-=======
-      const [{ serviceProviderId, serviceUrl, dataSetId }, isBadBit] =
-        await Promise.all([
-          getStorageProviderAndValidatePayer(env, payerWalletAddress, pieceCid),
-          env.BAD_BITS_KV.get(`bad-bits:${getBadBitsEntry(pieceCid)}`, {
-            type: 'json',
-          }),
-        ])
-
->>>>>>> 30cd11b2
       httpAssert(
         !isBadBit,
         404,
