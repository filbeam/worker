--- conflicted
+++ resolved
@@ -7,7 +7,7 @@
 } from '../lib/retrieval.js'
 import {
   getOwnerAndValidateClient,
-  getOwnerUrl,
+  getProviderUrl,
   logRetrievalResult,
 } from '../lib/store.js'
 import { httpAssert } from '../lib/http-assert.js'
@@ -19,12 +19,7 @@
    * @param {ExecutionContext} ctx
    * @param {object} options
    * @param {typeof defaultRetrieveFile} [options.retrieveFile]
-<<<<<<< HEAD
-   * @param {AbortSignal} [options.signal] - Optional AbortSignal to cancel the
-   *   request.
-=======
    * @param {AbortSignal} [options.signal]
->>>>>>> 9d2a6174
    * @returns
    */
   async fetch(
@@ -34,11 +29,7 @@
     { retrieveFile = defaultRetrieveFile, signal } = {},
   ) {
     try {
-<<<<<<< HEAD
-      return await this._fetch(request, env, ctx, retrieveFile, { signal })
-=======
       return await this._fetch(request, env, ctx, { retrieveFile, signal })
->>>>>>> 9d2a6174
     } catch (error) {
       return this._handleError(error)
     }
@@ -48,15 +39,6 @@
    * @param {Request} request
    * @param {Env} env
    * @param {ExecutionContext} ctx
-<<<<<<< HEAD
-   * @param {typeof defaultRetrieveFile} retrieveFile
-   * @param {object} options
-   * @param {AbortSignal} [options.signal] - Optional AbortSignal to cancel the
-   *   request.
-   * @returns
-   */
-  async _fetch(request, env, ctx, retrieveFile, { signal } = {}) {
-=======
    * @param {object} options
    * @param {AbortSignal} [options.signal]
    * @param {typeof defaultRetrieveFile} [options.retrieveFile]
@@ -68,7 +50,6 @@
     ctx,
     { retrieveFile = defaultRetrieveFile, signal } = {},
   ) {
->>>>>>> 9d2a6174
     const requestTimestamp = new Date().toISOString()
     const workerStartedAt = performance.now()
     const requestCountryCode = request.headers.get('CF-IPCountry')
@@ -105,7 +86,7 @@
       spURL = OWNER_TO_RETRIEVAL_URL_MAPPING[ownerAddress].url
     } else {
       // Otherwise, look up the owner in the database
-      spURL = await getOwnerUrl(ownerAddress, env)
+      spURL = await getProviderUrl(ownerAddress, env)
     }
 
     const { response, cacheMiss } = await retrieveFile(
