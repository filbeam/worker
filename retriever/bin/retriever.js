import { isValidEthereumAddress } from '../lib/address.js'
import { parseRequest } from '../lib/request.js'
import {
  retrieveFile as defaultRetrieveFile,
  measureStreamedEgress,
} from '../lib/retrieval.js'
import { getOwnerAndValidateClient, logRetrievalResult } from '../lib/store.js'
import { httpAssert } from '../lib/http-assert.js'
import { setContentSecurityPolicy } from '../lib/content-security-policy.js'
import { findInBadBits } from '../lib/bad-bits-util.js'

export default {
  /**
   * @param {Request} request
   * @param {Env} env
   * @param {ExecutionContext} ctx
   * @param {object} options
   * @param {typeof defaultRetrieveFile} [options.retrieveFile]
   * @returns
   */
  async fetch(request, env, ctx, { retrieveFile = defaultRetrieveFile } = {}) {
    try {
      return await this._fetch(request, env, ctx, { retrieveFile })
    } catch (error) {
      return this._handleError(error)
    }
  },

  /**
   * @param {Request} request
   * @param {Env} env
   * @param {ExecutionContext} ctx
   * @param {object} options
   * @param {typeof defaultRetrieveFile} [options.retrieveFile]
   * @returns
   */
  async _fetch(request, env, ctx, { retrieveFile = defaultRetrieveFile } = {}) {
    httpAssert(
      ['GET', 'HEAD'].includes(request.method),
      405,
      'Method Not Allowed',
    )
    if (URL.parse(request.url)?.pathname === '/') {
      return Response.redirect('https://filcdn.com/', 302)
    }

    const requestTimestamp = new Date().toISOString()
    const workerStartedAt = performance.now()
    const requestCountryCode = request.headers.get('CF-IPCountry')

    const { clientWalletAddress, rootCid } = parseRequest(request, env)

    httpAssert(clientWalletAddress && rootCid, 400, 'Missing required fields')
    httpAssert(
      isValidEthereumAddress(clientWalletAddress),
      400,
      `Invalid address: ${clientWalletAddress}. Address must be a valid ethereum address.`,
    )

    try {
      // Timestamp to measure file retrieval performance (from cache and from SP)
      const fetchStartedAt = performance.now()

      const [{ ownerAddress, pieceRetrievalUrl, proofSetId }, isBadBit] =
        await Promise.all([
          getOwnerAndValidateClient(env, clientWalletAddress, rootCid),
          findInBadBits(env, rootCid),
        ])

      httpAssert(
        !isBadBit,
        404,
        'The requested CID was flagged by the Bad Bits Denylist at https://badbits.dwebops.pub',
      )

      httpAssert(
        ownerAddress,
        404,
        `Unsupported Storage Provider (PDP ProofSet Owner): ${ownerAddress}`,
      )

<<<<<<< HEAD
      const { response: originResponse, cacheMiss } = await retrieveFile(
        pieceRetrievalUrl,
        rootCid,
        env.CACHE_TTL,
        { signal: request.signal },
      )
=======
    const retrievalResultEntry = {
      ownerAddress,
      clientAddress: clientWalletAddress,
      cacheMiss,
      egressBytes: null, // Will be populated later
      responseStatus: originResponse.status,
      timestamp: requestTimestamp,
      performanceStats: {
        fetchTtfb: null, // Will be populated later
        fetchTtlb: null, // Will be populated later
        workerTtfb: null, // Will be populated later
      },
      requestCountryCode,
      proofSetId,
    }
>>>>>>> 1cd6016e

      if (!originResponse.body) {
        // The upstream response does not have any readable body
        // There is no need to measure response body size, we can
        // return the original response object.
        ctx.waitUntil(
          logRetrievalResult(env, {
            clientAddress: clientWalletAddress,
            ownerAddress,
            cacheMiss,
            responseStatus: originResponse.status,
            egressBytes: 0,
            requestCountryCode,
            timestamp: requestTimestamp,
          }),
        )
        const response = new Response(originResponse.body, originResponse)
        setContentSecurityPolicy(response)
        response.headers.set('X-Proof-Set-ID', proofSetId)
        return response
      }

      // Stream and count bytes
      // We create two identical streams, one for the egress measurement and the other for returning the response as soon as possible
      const [returnedStream, egressMeasurementStream] =
        originResponse.body.tee()
      const reader = egressMeasurementStream.getReader()
      const firstByteAt = performance.now()

      ctx.waitUntil(
        (async () => {
          const egressBytes = await measureStreamedEgress(reader)
          const lastByteFetchedAt = performance.now()

          await logRetrievalResult(env, {
            clientAddress: clientWalletAddress,
            ownerAddress,
            cacheMiss,
            responseStatus: originResponse.status,
            egressBytes,
            requestCountryCode,
            timestamp: requestTimestamp,
            performanceStats: {
              fetchTtfb: firstByteAt - fetchStartedAt,
              fetchTtlb: lastByteFetchedAt - fetchStartedAt,
              workerTtfb: firstByteAt - workerStartedAt,
            },
          })
        })(),
      )

      // Return immediately, proxying the transformed response
      const response = new Response(returnedStream, {
        status: originResponse.status,
        statusText: originResponse.statusText,
        headers: originResponse.headers,
      })
      setContentSecurityPolicy(response)
      response.headers.set('X-Proof-Set-ID', proofSetId)
      return response
    } catch (error) {
      const { status } = getErrorHttpStatusMessage(error)

      ctx.waitUntil(
        logRetrievalResult(env, {
          clientAddress: clientWalletAddress,
          ownerAddress: null,
          cacheMiss: null,
          responseStatus: status,
          egressBytes: null,
          requestCountryCode,
          timestamp: requestTimestamp,
        }),
      )

      throw error
    }
  },

  /**
   * @param {unknown} error
   * @returns
   */
  _handleError(error) {
    const { status, message } = getErrorHttpStatusMessage(error)

    if (status >= 500) {
      console.error(error)
    }
    return new Response(message, { status })
  },
}

/**
 * Extracts status and message from an error object.
 *
 * - If the error has a numeric `status`, it is used; otherwise, defaults to 500.
 * - If the status is < 500 and a string `message` exists, it's used; otherwise, a
 *   generic message is returned.
 *
 * @param {unknown} error - The error object to extract from.
 * @returns {{ status: number; message: string }}
 */
function getErrorHttpStatusMessage(error) {
  const isObject = typeof error === 'object' && error !== null
  const status =
    isObject && 'status' in error && typeof error.status === 'number'
      ? error.status
      : 500

  const message =
    isObject &&
    status < 500 &&
    'message' in error &&
    typeof error.message === 'string'
      ? error.message
      : 'Internal Server Error'

  return { status, message }
}<|MERGE_RESOLUTION|>--- conflicted
+++ resolved
@@ -79,30 +79,12 @@
         `Unsupported Storage Provider (PDP ProofSet Owner): ${ownerAddress}`,
       )
 
-<<<<<<< HEAD
       const { response: originResponse, cacheMiss } = await retrieveFile(
         pieceRetrievalUrl,
         rootCid,
         env.CACHE_TTL,
         { signal: request.signal },
       )
-=======
-    const retrievalResultEntry = {
-      ownerAddress,
-      clientAddress: clientWalletAddress,
-      cacheMiss,
-      egressBytes: null, // Will be populated later
-      responseStatus: originResponse.status,
-      timestamp: requestTimestamp,
-      performanceStats: {
-        fetchTtfb: null, // Will be populated later
-        fetchTtlb: null, // Will be populated later
-        workerTtfb: null, // Will be populated later
-      },
-      requestCountryCode,
-      proofSetId,
-    }
->>>>>>> 1cd6016e
 
       if (!originResponse.body) {
         // The upstream response does not have any readable body
@@ -117,6 +99,7 @@
             egressBytes: 0,
             requestCountryCode,
             timestamp: requestTimestamp,
+            proofSetId,
           }),
         )
         const response = new Response(originResponse.body, originResponse)
@@ -150,6 +133,7 @@
               fetchTtlb: lastByteFetchedAt - fetchStartedAt,
               workerTtfb: firstByteAt - workerStartedAt,
             },
+            proofSetId,
           })
         })(),
       )
@@ -175,6 +159,7 @@
           egressBytes: null,
           requestCountryCode,
           timestamp: requestTimestamp,
+          proofSetId: null,
         }),
       )
 
