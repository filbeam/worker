--- conflicted
+++ resolved
@@ -5,12 +5,8 @@
   retrieveFile as defaultRetrieveFile,
   measureStreamedEgress,
 } from '../lib/retrieval.js'
-<<<<<<< HEAD
 import { getOwnerAndValidateClient, logRetrievalResult } from '../lib/store.js'
-=======
-import { getOwnerByRootCid, logRetrievalResult } from '../lib/store.js'
 import { httpAssert } from '../lib/http-assert.js'
->>>>>>> 7d2395c1
 
 export default {
   /**
@@ -53,21 +49,12 @@
 
     // Timestamp to measure file retrieval performance (from cache and from SP)
     const fetchStartedAt = performance.now()
-<<<<<<< HEAD
-    const {
-      ownerAddress,
-      error: ownerLookupError,
-      errorStatus: ownerLookupErrorStatus,
-    } = await getOwnerAndValidateClient(env, clientWalletAddress, rootCid)
-    if (ownerLookupError) {
-      console.error(ownerLookupError)
-      return new Response(ownerLookupError, {
-        status: ownerLookupErrorStatus || 404,
-      })
-    }
-=======
-    const ownerAddress = await getOwnerByRootCid(env, rootCid)
->>>>>>> 7d2395c1
+
+    const ownerAddress = await getOwnerAndValidateClient(
+      env,
+      clientWalletAddress,
+      rootCid,
+    )
 
     httpAssert(
       ownerAddress &&
