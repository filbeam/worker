import { isValidEthereumAddress } from '../lib/address.js'
import { parseRequest } from '../lib/request.js'
import {
  retrieveFile as defaultRetrieveFile,
  measureStreamedEgress,
} from '../lib/retrieval.js'
import { logRetrievalResult } from '../lib/store.js'

// Hardcoded base URL for the file retrieval
// In the future either user should supply the base URL
// or worker should be retrieve database or chain
const BASE_URL = 'yablu.net'
const OWNER_ADDRESS_YABLU = '0x7469b47e006d0660ab92ae560b27a1075eecf97f'
export default {
  /**
   * @param {Request} request
   * @param {Env} env
   * @param {ExecutionContext} ctx
   * @param {object} options
   * @param {typeof defaultRetrieveFile} [options.retrieveFile]
   * @returns
   */
  async fetch(request, env, ctx, { retrieveFile = defaultRetrieveFile } = {}) {
    const requestTimestamp = new Date().toISOString()
    const workerStartedAt = performance.now()
    const requestCountryCode = request.headers.get('CF-IPCountry')
    if (request.method !== 'GET') {
      return new Response('Method Not Allowed', { status: 405 })
    }

    const { clientWalletAddress, pieceCid, error } = parseRequest(request, env)
    if (error) {
      console.error(error)
      return new Response(error, { status: 400 })
    }

    if (!clientWalletAddress || !pieceCid) {
      return new Response('Missing required fields', { status: 400 })
    }

    if (!isValidEthereumAddress(clientWalletAddress)) {
      return new Response(
        `Invalid address: ${clientWalletAddress}. Address must be a valid ethereum address.`,
        { status: 400 },
      )
    }

    // Timestamp to measure file retrieval performance (from cache and from SP)
    const fetchStartedAt = performance.now()

    const { response, cacheMiss } = await retrieveFile(
      BASE_URL,
      pieceCid,
      env.CACHE_TTL,
    )

    const retrievalResultEntry = {
      ownerAddress: OWNER_ADDRESS_YABLU,
      clientAddress: clientWalletAddress,
      cacheMiss,
      egressBytes: null, // Will be populated later
      responseStatus: response.status,
      timestamp: requestTimestamp,
      performanceStats: {
        fetchTtfb: null, // Will be populated later
<<<<<<< HEAD
        fetchTtlb: null, // Will be populated later
=======
>>>>>>> 19e4cd6c
        workerTtfb: null, // Will be populated later
      },
      requestCountryCode,
    }

    if (!response.body) {
      // The upstream response does not have any readable body
      // There is no need to measure response body size, we can
      // return the original response object.
      const firstByteAt = performance.now()
      ctx.waitUntil(
        logRetrievalResult(env, {
          ...retrievalResultEntry,
          egressBytes: 0, // No body to measure
          performanceStats: {
            fetchTtfb: firstByteAt - fetchStartedAt,
<<<<<<< HEAD
            fetchTtlb: firstByteAt - fetchStartedAt,
=======
>>>>>>> 19e4cd6c
            workerTtfb: firstByteAt - workerStartedAt,
          },
        }),
      )
      return response
    }

    // Stream and count bytes
    // We create two identical streams, one for the egress measurement and the other for returning the response as soon as possible
    const [returnedStream, egressMeasurementStream] = response.body.tee()
    const reader = egressMeasurementStream.getReader()
    const firstByteAt = performance.now()

    ctx.waitUntil(
      (async () => {
        const egressBytes = await measureStreamedEgress(reader)
<<<<<<< HEAD
        const lastByteFetchedAt = performance.now()
=======
>>>>>>> 19e4cd6c

        await logRetrievalResult(env, {
          ...retrievalResultEntry,
          egressBytes,
          performanceStats: {
            fetchTtfb: firstByteAt - fetchStartedAt,
<<<<<<< HEAD
            fetchTtlb: lastByteFetchedAt - fetchStartedAt,
=======
>>>>>>> 19e4cd6c
            workerTtfb: firstByteAt - workerStartedAt,
          },
        })
      })(),
    )

    // Return immediately, proxying the transformed response
    return new Response(returnedStream, {
      status: response.status,
      statusText: response.statusText,
      headers: response.headers,
    })
  },
}<|MERGE_RESOLUTION|>--- conflicted
+++ resolved
@@ -63,10 +63,7 @@
       timestamp: requestTimestamp,
       performanceStats: {
         fetchTtfb: null, // Will be populated later
-<<<<<<< HEAD
         fetchTtlb: null, // Will be populated later
-=======
->>>>>>> 19e4cd6c
         workerTtfb: null, // Will be populated later
       },
       requestCountryCode,
@@ -83,10 +80,7 @@
           egressBytes: 0, // No body to measure
           performanceStats: {
             fetchTtfb: firstByteAt - fetchStartedAt,
-<<<<<<< HEAD
             fetchTtlb: firstByteAt - fetchStartedAt,
-=======
->>>>>>> 19e4cd6c
             workerTtfb: firstByteAt - workerStartedAt,
           },
         }),
@@ -103,20 +97,14 @@
     ctx.waitUntil(
       (async () => {
         const egressBytes = await measureStreamedEgress(reader)
-<<<<<<< HEAD
         const lastByteFetchedAt = performance.now()
-=======
->>>>>>> 19e4cd6c
 
         await logRetrievalResult(env, {
           ...retrievalResultEntry,
           egressBytes,
           performanceStats: {
             fetchTtfb: firstByteAt - fetchStartedAt,
-<<<<<<< HEAD
             fetchTtlb: lastByteFetchedAt - fetchStartedAt,
-=======
->>>>>>> 19e4cd6c
             workerTtfb: firstByteAt - workerStartedAt,
           },
         })
