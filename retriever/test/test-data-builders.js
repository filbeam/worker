--- conflicted
+++ resolved
@@ -3,12 +3,6 @@
 /**
  * @param {Env} env
  * @param {Object} options
-<<<<<<< HEAD
- * @param {string} options.storageProvider
- * @param {string} options.pieceCid
- * @param {number} options.dataSetId
- * @param {boolean} options.with_cdn
-=======
  * @param {string} options.storageProviderAddress
  * @param {string} options.pieceCid
  * @param {number} options.dataSetId
@@ -16,20 +10,13 @@
  * @param {string} options.payerAddress
  * @param {string} options.payeeAddress
  * @param {string} options.pieceId
->>>>>>> cc336c45
  */
 export async function withDataSetPieces(
   env,
   {
-<<<<<<< HEAD
-    storageProvider = '0x2A06D234246eD18b6C91de8349fF34C22C7268e2',
-    payee = '0x2A06D234246eD18b6C91de8349fF34C22C7268e2',
-    payer = '0x1234567890abcdef1234567890abcdef12345608',
-=======
     storageProviderAddress = '0x2A06D234246eD18b6C91de8349fF34C22C7268e2',
     payeeAddress = '0x2A06D234246eD18b6C91de8349fF34C22C7268e2',
     payerAddress = '0x1234567890abcdef1234567890abcdef12345608',
->>>>>>> cc336c45
     pieceCid = 'bagaTEST',
     dataSetId = 0,
     withCDN = true,
@@ -39,12 +26,6 @@
   await env.DB.batch([
     env.DB.prepare(
       `
-<<<<<<< HEAD
-      INSERT INTO data_sets (id, storage_provider, payer, payee, with_cdn)
-      VALUES (?, ?, ?, ?, ?)
-    `,
-    ).bind(String(dataSetId), storageProvider, payer, payee, withCDN),
-=======
       INSERT INTO data_sets (id, storage_provider_address, payer_address, payee_address, with_cdn)
       VALUES (?, ?, ?, ?, ?)
     `,
@@ -55,7 +36,6 @@
       payeeAddress.toLowerCase(),
       withCDN,
     ),
->>>>>>> cc336c45
 
     env.DB.prepare(
       `
@@ -70,26 +50,11 @@
  * @param {Env} env
  * @param {Object} options
  * @param {number} id
-<<<<<<< HEAD
- * @param {string} options.beneficiary
-=======
  * @param {string} options.beneficiaryAddress
->>>>>>> cc336c45
  * @param {string} [options.serviceUrl]
  */
 export async function withApprovedProvider(
   env,
-<<<<<<< HEAD
-  { id, beneficiary, serviceUrl = 'https://pdp.xyz/' } = {},
-) {
-  await env.DB.prepare(
-    `
-    INSERT INTO providers (id, beneficiary, service_url)
-    VALUES (?, ?, ?)
-  `,
-  )
-    .bind(String(id), beneficiary, serviceUrl)
-=======
   { id, beneficiaryAddress, serviceUrl = 'https://pdp.xyz/' } = {},
 ) {
   await env.DB.prepare(
@@ -99,7 +64,6 @@
   `,
   )
     .bind(String(id), beneficiaryAddress, serviceUrl)
->>>>>>> cc336c45
     .run()
 }
 
