import { describe, it, expect, vi, beforeAll } from 'vitest'
import workerImpl from '../bin/retriever.js'
import { createHash } from 'node:crypto'
import {
  retrieveFile,
  retrieveFile as defaultRetrieveFile,
} from '../lib/retrieval.js'
import { env } from 'cloudflare:test'
import assert from 'node:assert/strict'
import { OWNER_TO_RETRIEVAL_URL_MAPPING } from '../lib/constants.js'

function sleep(ms) {
  return new Promise((resolve) => setTimeout(resolve, ms))
}

const DNS_ROOT = '.filcdn.io'
env.DNS_ROOT = DNS_ROOT

describe('retriever.fetch', () => {
  const defaultClientAddress = '0x1234567890abcdef1234567890abcdef12345678'
  const realRootCid =
    'baga6ea4seaqntcagzjqzor3qxjba2mybegc6d2jxiewxinkd72ecll6xqicqcfa'
  const worker = {
    fetch: async (
      request,
      env,
      { retrieveFile = defaultRetrieveFile } = {},
    ) => {
      const waitUntilCalls = []
      const ctx = {
        waitUntil: (promise) => {
          waitUntilCalls.push(promise)
        },
      }
      const response = await workerImpl.fetch(request, env, ctx, {
        retrieveFile,
      })
      await Promise.all(waitUntilCalls)
      return response
    },
  }

  beforeAll(async () => {
    await env.DB.batch([
      env.DB.prepare('DELETE FROM indexer_roots'),
      env.DB.prepare('DELETE FROM indexer_proof_sets'),
      env.DB.prepare('DELETE FROM indexer_proof_set_rails'),
    ])

    let i = 1
    for (const [
      owner,
      {
        sample: { rootCid, proofSetId },
      },
    ] of Object.entries(OWNER_TO_RETRIEVAL_URL_MAPPING)) {
      const rootId = `root-${i}`
      const railId = `rail-${i}`

      await env.DB.batch([
        env.DB.prepare(
          `
          INSERT INTO indexer_proof_sets (set_id, owner)
          VALUES (?, ?)
        `,
        ).bind(proofSetId, owner),

        env.DB.prepare(
          `
          INSERT INTO indexer_roots (root_id, set_id, root_cid)
          VALUES (?, ?, ?)
        `,
        ).bind(rootId, proofSetId, rootCid),
        env.DB.prepare(
          `
          INSERT INTO indexer_proof_set_rails (proof_set_id, rail_id, payer, payee, with_cdn)
          VALUES (?, ?, ?, ?, ?)
        `,
        ).bind(proofSetId, railId, defaultClientAddress, owner, true),
      ])

      i++
    }
  })

  it('returns 405 for non-GET requests', async () => {
    const req = withRequest(1, 'foo', 'POST')
    const res = await worker.fetch(req, env)
    expect(res.status).toBe(405)
    expect(await res.text()).toBe('Method Not Allowed')
  })

  it('returns 400 if required fields are missing', async () => {
    const mockRetrieveFile = vi.fn()
    const req = withRequest(undefined, 'foo')
    const res = await worker.fetch(req, env, { retrieveFile: mockRetrieveFile })
    expect(res.status).toBe(400)
    expect(await res.text()).toBe(
      'Invalid hostname: filcdn.io. It must end with .filcdn.io.',
    )
  })

  it('returns 400 if provided client address is invalid', async () => {
    const mockRetrieveFile = vi.fn()
    const req = withRequest('bar', realRootCid)
    const res = await worker.fetch(req, env, { retrieveFile: mockRetrieveFile })
    expect(res.status).toBe(400)
    expect(await res.text()).toBe(
      'Invalid address: bar. Address must be a valid ethereum address.',
    )
  })

  it('returns the response from retrieveFile', async () => {
    const fakeResponse = new Response('hello', {
      status: 201,
      headers: { 'X-Test': 'yes' },
    })
    const mockRetrieveFile = vi.fn().mockResolvedValue({
      response: fakeResponse,
      cacheMiss: true,
    })
    const req = withRequest(defaultClientAddress, realRootCid)
    const res = await worker.fetch(req, env, { retrieveFile: mockRetrieveFile })
    expect(res.status).toBe(201)
    expect(await res.text()).toBe('hello')
    expect(res.headers.get('X-Test')).toBe('yes')
  })

  it('fetches the file from calibration storage provider', async () => {
    const expectedHash =
      '358f5611998981d5c5584ca2457f5b87afdf7b69650e1919f6e28f0f76943491'
    const req = withRequest(defaultClientAddress, realRootCid)
    const res = await worker.fetch(req, env, { retrieveFile })
    expect(res.status).toBe(200)
    // get the sha256 hash of the content
    const content = await res.bytes()
    const hash = createHash('sha256').update(content).digest('hex')
    expect(hash).toEqual(expectedHash)
  })
  it('stores retrieval results with cache miss and content length set in D1', async () => {
    const body = 'file content'
    const expectedEgressBytes = Buffer.byteLength(body, 'utf8')
    const fakeResponse = new Response(body, {
      status: 200,
      headers: {
        'CF-Cache-Status': 'MISS',
      },
    })
    const mockRetrieveFile = vi.fn().mockResolvedValue({
      response: fakeResponse,
      cacheMiss: true,
    })
    const req = withRequest(defaultClientAddress, realRootCid)
    const res = await worker.fetch(req, env, { retrieveFile: mockRetrieveFile })
    assert.strictEqual(res.status, 200)
    const readOutput = await env.DB.prepare(
      `SELECT id, response_status, egress_bytes, cache_miss, client_address
       FROM retrieval_logs
       WHERE client_address = ?`,
    )
      .bind(defaultClientAddress)
      .all()
    const result = readOutput.results
    assert.deepStrictEqual(result, [
      {
        id: 1, // Assuming this is the first log entry
        client_address: defaultClientAddress,
        response_status: 200,
        egress_bytes: expectedEgressBytes,
        cache_miss: 1, // 1 for true, 0 for false
      },
    ])
  })
  it('stores retrieval results with cache hit and content length set in D1', async () => {
    const body = 'file content'
    const expectedEgressBytes = Buffer.byteLength(body, 'utf8')
    const fakeResponse = new Response(body, {
      status: 200,
      headers: {
        'CF-Cache-Status': 'HIT',
      },
    })
    const mockRetrieveFile = vi.fn().mockResolvedValue({
      response: fakeResponse,
      cacheMiss: false,
    })
    const req = withRequest(defaultClientAddress, realRootCid)
    const res = await worker.fetch(req, env, { retrieveFile: mockRetrieveFile })
    assert.strictEqual(res.status, 200)
    const readOutput = await env.DB.prepare(
      `SELECT id, response_status, egress_bytes, cache_miss, client_address
       FROM retrieval_logs
       WHERE client_address = ?`,
    )
      .bind(defaultClientAddress)
      .all()
    const result = readOutput.results
    assert.deepStrictEqual(result, [
      {
        id: 1, // Assuming this is the first log entry
        client_address: defaultClientAddress,
        response_status: 200,
        egress_bytes: expectedEgressBytes,
        cache_miss: 0, // 1 for true, 0 for false
      },
    ])
  })
  it('stores retrieval performance stats in D1', async () => {
    const body = 'file content'
    const fakeResponse = new Response(body, {
      status: 200,
      headers: {
        'CF-Cache-Status': 'MISS',
      },
    })
    const mockRetrieveFile = async () => {
      await sleep(1) // Simulate a delay
      return {
        response: fakeResponse,
        cacheMiss: true,
      }
    }
    const req = withRequest(defaultClientAddress, realRootCid)
    const res = await worker.fetch(req, env, { retrieveFile: mockRetrieveFile })
    assert.strictEqual(res.status, 200)
    const readOutput = await env.DB.prepare(
      `SELECT
        response_status,
        fetch_ttfb,
        fetch_ttlb,
        worker_ttfb,
        client_address
       FROM retrieval_logs
       WHERE client_address = ?`,
    )
      .bind(defaultClientAddress)
      .all()
    assert.strictEqual(readOutput.results.length, 1)
    const result = readOutput.results[0]

    assert.deepStrictEqual(result.client_address, defaultClientAddress)
    assert.strictEqual(result.response_status, 200)
    assert.strictEqual(typeof result.fetch_ttfb, 'number')
    assert.strictEqual(typeof result.fetch_ttlb, 'number')
    assert.strictEqual(typeof result.worker_ttfb, 'number')
  })
  it('stores request country code in D1', async () => {
    const body = 'file content'
    const mockRetrieveFile = async () => {
      return {
        response: new Response(body, {
          status: 200,
        }),
        cacheMiss: true,
      }
    }
    const req = withRequest(defaultClientAddress, realRootCid, 'GET', {
      'CF-IPCountry': 'US',
    })
    const res = await worker.fetch(req, env, { retrieveFile: mockRetrieveFile })
    assert.strictEqual(res.status, 200)
    const { results } = await env.DB.prepare(
      `SELECT request_country_code
       FROM retrieval_logs
       WHERE client_address = ?`,
    )
      .bind(defaultClientAddress)
      .all()
    assert.deepStrictEqual(results, [
      {
        request_country_code: 'US',
      },
    ])
  })
  it('logs 0 egress bytes for empty body', async () => {
    const fakeResponse = new Response(null, {
      status: 200,
      headers: {
        'CF-Cache-Status': 'MISS',
      },
    })
    const mockRetrieveFile = vi.fn().mockResolvedValue({
      response: fakeResponse,
      cacheMiss: true,
    })
    const req = withRequest(defaultClientAddress, realRootCid)
    const res = await worker.fetch(req, env, { retrieveFile: mockRetrieveFile })
    assert.strictEqual(res.status, 200)
    const readOutput = await env.DB.prepare(
      'SELECT egress_bytes FROM retrieval_logs WHERE client_address = ?',
    )
      .bind(defaultClientAddress)
      .all()
    assert.strictEqual(readOutput.results.length, 1)
    assert.strictEqual(readOutput.results[0].egress_bytes, 0)
  })
  it(
    'measures egress correctly from real storage provider',
    { timeout: 10000 },
    async () => {
<<<<<<< HEAD
      for (const [
        owner,
        {
          sample: { rootCid },
        },
      ] of Object.entries(OWNER_TO_RETRIEVAL_URL_MAPPING)) {
        const req = withRequest(defaultClientAddress, rootCid)

        const res = await worker.fetch(req, env, { retrieveFile })
        assert.strictEqual(
          res.status,
          200,
          `Failed for owner: ${owner}, url: ${OWNER_TO_RETRIEVAL_URL_MAPPING[owner].url}`,
        )

        const content = await res.arrayBuffer()
        const actualBytes = content.byteLength
=======
      const owners = Object.entries(OWNER_TO_RETRIEVAL_URL_MAPPING).map(
        ([owner, val]) => ({ owner, ...val }),
      )

      const fetchTasks = owners.map(({ owner, sample: { rootCid } }) => {
        return (async () => {
          try {
            const req = withRequest(defaultClientAddress, rootCid)
            const res = await worker.fetch(req, env, { retrieveFile })

            assert.strictEqual(res.status, 200)

            const content = await res.arrayBuffer()
            const actualBytes = content.byteLength

            const { results } = await env.DB.prepare(
              'SELECT egress_bytes FROM retrieval_logs WHERE client_address = ? AND owner_address = ?',
            )
              .bind(defaultClientAddress, owner)
              .all()

            assert.strictEqual(results.length, 1)
            assert.strictEqual(results[0].egress_bytes, actualBytes)

            return { owner, success: true }
          } catch (err) {
            console.warn(
              `⚠️ Warning: Fetch or verification failed for owner ${owner}:`,
              err,
            )
            throw err
          }
        })()
      })
>>>>>>> 888460d5

      try {
        await Promise.any(fetchTasks)
      } catch (err) {
        throw new Error(
          `❌ All owners failed to fetch. Owners attempted: ${owners
            .map((o) => o.owner)
            .join(', ')}`,
        )
      }
    },
  )

  it('matches retrieval URL for owner address case-insensitively', async () => {
    const body = 'file content'
    const rootCid =
      'baga6ea4seaqaleibb6ud4xeemuzzpsyhl6cxlsymsnfco4cdjka5uzajo2x4ipi'
    const mixedCaseOwner = '0x2A06D234246eD18b6C91de8349fF34C22C7268e8' // mixed case
    const expectedNormalizedOwner = mixedCaseOwner.toLowerCase()

    // Insert proof set and root into DB
    const proofSetId = 'test-proof-set-case'
    await env.DB.prepare(
      'INSERT INTO indexer_proof_sets (set_id, owner) VALUES (?, ?)',
    )
      .bind(proofSetId, mixedCaseOwner)
      .run()

    await env.DB.prepare(
      'INSERT INTO indexer_roots (root_id, set_id, root_cid) VALUES (?, ?, ?)',
    )
      .bind('root-case-test', proofSetId, rootCid)
      .run()

    // Simulate file retrieval
    const mockRetrieveFile = async () => {
      return {
        response: new Response(body, {
          status: 200,
        }),
        cacheMiss: true,
      }
    }

    const req = withRequest(defaultClientAddress, rootCid, 'GET')
    const res = await worker.fetch(req, env, { retrieveFile: mockRetrieveFile })

    assert.strictEqual(res.status, 200)

    // Verify that request logged with correct (normalized) owner
    const { results } = await env.DB.prepare(
      'SELECT owner FROM indexer_proof_sets WHERE set_id = ?',
    )
      .bind(proofSetId)
      .all()

    assert.deepStrictEqual(results, [
      {
        owner: mixedCaseOwner, // Stored as mixed case
      },
    ])

    // Now verify that retrieval still worked based on case-insensitive matching
    const lookupKey = expectedNormalizedOwner
    const mappingEntry = OWNER_TO_RETRIEVAL_URL_MAPPING[lookupKey]
    assert.ok(mappingEntry)
    assert.strictEqual(mappingEntry.sample.rootCid, rootCid)
  })
  it('requests payment if withCDN=false', async () => {
    const proofSetId = 'test-proof-set-no-cdn'
    const railId = 'rail-no-cdn'
    const rootId = 'root-no-cdn'
    const rootCid =
      'baga6ea4seaqaleibb6ud4xeemuzzpsyhl6cxlsymsnfco4cdjka5uzajo2x4ipa'
    const owner = Object.keys(OWNER_TO_RETRIEVAL_URL_MAPPING)[0]

    await env.DB.batch([
      env.DB.prepare(
        `
        INSERT INTO indexer_proof_sets (set_id, owner)
        VALUES (?, ?)
      `,
      ).bind(proofSetId, owner),

      env.DB.prepare(
        `
        INSERT INTO indexer_roots (root_id, set_id, root_cid)
        VALUES (?, ?, ?)
      `,
      ).bind(rootId, proofSetId, rootCid),
      env.DB.prepare(
        `
        INSERT INTO indexer_proof_set_rails (proof_set_id, rail_id, payer, payee, with_cdn)
        VALUES (?, ?, ?, ?, ?)
      `,
      ).bind(proofSetId, railId, defaultClientAddress, owner, false),
    ])

    const req = withRequest(defaultClientAddress, rootCid, 'GET')
    const res = await worker.fetch(req, env)

    assert.strictEqual(res.status, 402)
  })
  it('does not log to retrieval_logs on method not allowed (405)', async () => {
    const req = withRequest(defaultClientAddress, realRootCid, 'POST')
    const res = await worker.fetch(req, env)

    expect(res.status).toBe(405)
    expect(await res.text()).toBe('Method Not Allowed')

    const result = await env.DB.prepare(
      `SELECT response_status FROM retrieval_logs WHERE client_address = ? ORDER BY id DESC LIMIT 1`,
    )
      .bind(defaultClientAddress)
      .first()
    expect(result).toBeNull()
  })
  it('logs to retrieval_logs on unsupported storage provider (404)', async () => {
    const invalidRootCid = 'baga6ea4seaq3invalidrootcidfor404loggingtest'
    const proofSetId = 'unsupported-owner-test'
    const unsupportedOwner = '0xdeadbeefdeadbeefdeadbeefdeadbeefdeadbeef'

    await env.DB.batch([
      env.DB.prepare(
        'INSERT INTO indexer_proof_sets (set_id, owner) VALUES (?, ?)',
      ).bind(proofSetId, unsupportedOwner),
      env.DB.prepare(
        'INSERT INTO indexer_roots (root_id, set_id, root_cid) VALUES (?, ?, ?)',
      ).bind('root-unsupported', proofSetId, invalidRootCid),
      env.DB.prepare(
        'INSERT INTO indexer_proof_set_rails (proof_set_id, rail_id, payer, payee, with_cdn) VALUES (?, ?, ?, ?, ?)',
      ).bind(
        proofSetId,
        'rail-unsupported',
        defaultClientAddress,
        unsupportedOwner,
        true,
      ),
    ])

    const req = withRequest(defaultClientAddress, invalidRootCid)
    const res = await worker.fetch(req, env)

    expect(res.status).toBe(404)
    expect(await res.text()).toContain('exists but has no approved owner')

    const result = await env.DB.prepare(
      'SELECT * FROM retrieval_logs WHERE client_address = ?',
    )
      .bind(defaultClientAddress)
      .first()
    expect(result.response_status).toBe(404)
    expect(result.client_address).toBe(defaultClientAddress)
    expect(result.owner_address).toBe('') // No owner address logged
    expect(result.cache_miss).toBe(0)
    expect(result.egress_bytes).toBeNull()
  })
  it('does not log to retrieval_logs when client address is invalid (400)', async () => {
    const invalidAddress = 'not-an-address'
    const req = withRequest(invalidAddress, realRootCid)
    const res = await worker.fetch(req, env)

    expect(res.status).toBe(400)
    expect(await res.text()).toContain('Invalid address')

    const result = await env.DB.prepare(
      'SELECT * FROM retrieval_logs WHERE client_address = ? LIMIT 1',
    )
      .bind(invalidAddress)
      .first()

    expect(result).toBeNull() // No logs should be created for invalid client address
  })
})

/**
 * @param {string} clientWalletAddress
 * @param {string} rootCid
 * @param {string} method
 * @param {Object} headers
 * @returns {Request}
 */
function withRequest(
  clientWalletAddress,
  rootCid,
  method = 'GET',
  headers = {},
) {
  let url = 'http://'
  if (clientWalletAddress) url += `${clientWalletAddress}.`
  url += DNS_ROOT.slice(1) // remove the trailing '.'
  if (rootCid) url += `/${rootCid}`

  return new Request(url, { method, headers })
}<|MERGE_RESOLUTION|>--- conflicted
+++ resolved
@@ -298,25 +298,6 @@
     'measures egress correctly from real storage provider',
     { timeout: 10000 },
     async () => {
-<<<<<<< HEAD
-      for (const [
-        owner,
-        {
-          sample: { rootCid },
-        },
-      ] of Object.entries(OWNER_TO_RETRIEVAL_URL_MAPPING)) {
-        const req = withRequest(defaultClientAddress, rootCid)
-
-        const res = await worker.fetch(req, env, { retrieveFile })
-        assert.strictEqual(
-          res.status,
-          200,
-          `Failed for owner: ${owner}, url: ${OWNER_TO_RETRIEVAL_URL_MAPPING[owner].url}`,
-        )
-
-        const content = await res.arrayBuffer()
-        const actualBytes = content.byteLength
-=======
       const owners = Object.entries(OWNER_TO_RETRIEVAL_URL_MAPPING).map(
         ([owner, val]) => ({ owner, ...val }),
       )
@@ -351,7 +332,6 @@
           }
         })()
       })
->>>>>>> 888460d5
 
       try {
         await Promise.any(fetchTasks)
