--- conflicted
+++ resolved
@@ -419,15 +419,11 @@
 
     // Ensure the mapping does not have this address
     assert(!OWNER_TO_RETRIEVAL_URL_MAPPING[providerAddress])
-<<<<<<< HEAD
     await withProofSetRoots(env, {
       owner: providerAddress,
       rootCid,
       clientAddress,
     })
-=======
-    await withDbEntries(env, { owner: providerAddress, rootCid, clientAddress })
->>>>>>> cdf816ad
 
     await env.DB.prepare(
       `
@@ -474,7 +470,7 @@
     // Expect an error because no URL was found
     expect(res.status).toBe(404)
     expect(await res.text()).toBe(
-      'Unsupported Storage Provider (PDP ProofSet Provider): 0x2a06d234246ed18b6c91de8349ff34c22c7268e3',
+      'Storage Provider (PDP ProofSet Provider) not found: 0x2a06d234246ed18b6c91de8349ff34c22c7268e3',
     )
   })
 })
