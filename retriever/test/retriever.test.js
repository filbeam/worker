import { describe, it, expect, vi, beforeAll } from 'vitest'
import workerImpl from '../bin/retriever.js'
import { createHash } from 'node:crypto'
import {
  retrieveFile,
  retrieveFile as defaultRetrieveFile,
} from '../lib/retrieval.js'
import { env } from 'cloudflare:test'
import assert from 'node:assert/strict'
import { OWNER_TO_RETRIEVAL_URL_MAPPING } from '../lib/constants.js'

function sleep(ms) {
  return new Promise((resolve) => setTimeout(resolve, ms))
}

const DNS_ROOT = '.filcdn.io'
env.DNS_ROOT = DNS_ROOT

describe('retriever.fetch', () => {
  const defaultClientAddress = '0x1234567890abcdef1234567890abcdef12345678'
  const realRootCid =
    'baga6ea4seaqntcagzjqzor3qxjba2mybegc6d2jxiewxinkd72ecll6xqicqcfa'
  const worker = {
    fetch: async (
      request,
      env,
      { retrieveFile = defaultRetrieveFile, signal } = {},
    ) => {
      const waitUntilCalls = []
      const ctx = {
        waitUntil: (promise) => {
          waitUntilCalls.push(promise)
        },
      }

      const response = await workerImpl.fetch(request, env, ctx, {
        retrieveFile,
        signal,
      })

      await Promise.all(waitUntilCalls)

      return response
    },
  }

  beforeAll(async () => {
    await env.DB.batch([
      env.DB.prepare('DELETE FROM indexer_roots'),
      env.DB.prepare('DELETE FROM indexer_proof_sets'),
      env.DB.prepare('DELETE FROM indexer_proof_set_rails'),
    ])

    let i = 1
    for (const [
      owner,
      {
        sample: { rootCid, proofSetId },
      },
    ] of Object.entries(OWNER_TO_RETRIEVAL_URL_MAPPING)) {
      const rootId = `root-${i}`
      const railId = `rail-${i}`

      await env.DB.batch([
        env.DB.prepare(
          `
          INSERT INTO indexer_proof_sets (set_id, owner)
          VALUES (?, ?)
        `,
        ).bind(proofSetId, owner),

        env.DB.prepare(
          `
          INSERT INTO indexer_roots (root_id, set_id, root_cid)
          VALUES (?, ?, ?)
        `,
        ).bind(rootId, proofSetId, rootCid),
        env.DB.prepare(
          `
          INSERT INTO indexer_proof_set_rails (proof_set_id, rail_id, payer, payee, with_cdn)
          VALUES (?, ?, ?, ?, ?)
        `,
        ).bind(proofSetId, railId, defaultClientAddress, owner, true),
      ])

      i++
    }
  })

  it('returns 405 for non-GET requests', async () => {
    const req = withRequest(1, 'foo', 'POST')
    const res = await worker.fetch(req, env)
    expect(res.status).toBe(405)
    expect(await res.text()).toBe('Method Not Allowed')
  })

  it('returns 400 if required fields are missing', async () => {
    const mockRetrieveFile = vi.fn()
    const req = withRequest(undefined, 'foo')
    const res = await worker.fetch(req, env, { retrieveFile: mockRetrieveFile })
    expect(res.status).toBe(400)
    expect(await res.text()).toBe(
      'Invalid hostname: filcdn.io. It must end with .filcdn.io.',
    )
  })

  it('returns 400 if provided client address is invalid', async () => {
    const mockRetrieveFile = vi.fn()
    const req = withRequest('bar', realRootCid)
    const res = await worker.fetch(req, env, { retrieveFile: mockRetrieveFile })
    expect(res.status).toBe(400)
    expect(await res.text()).toBe(
      'Invalid address: bar. Address must be a valid ethereum address.',
    )
  })

  it('returns the response from retrieveFile', async () => {
    const fakeResponse = new Response('hello', {
      status: 201,
      headers: { 'X-Test': 'yes' },
    })
    const mockRetrieveFile = vi.fn().mockResolvedValue({
      response: fakeResponse,
      cacheMiss: true,
    })
    const req = withRequest(defaultClientAddress, realRootCid)
    const res = await worker.fetch(req, env, { retrieveFile: mockRetrieveFile })
    expect(res.status).toBe(201)
    expect(await res.text()).toBe('hello')
    expect(res.headers.get('X-Test')).toBe('yes')
  })

  it('fetches the file from calibration storage provider', async () => {
    const expectedHash =
      '358f5611998981d5c5584ca2457f5b87afdf7b69650e1919f6e28f0f76943491'
    const req = withRequest(defaultClientAddress, realRootCid)
    const res = await worker.fetch(req, env, { retrieveFile })
    expect(res.status).toBe(200)
    // get the sha256 hash of the content
    const content = await res.bytes()
    const hash = createHash('sha256').update(content).digest('hex')
    expect(hash).toEqual(expectedHash)
  })
  it('stores retrieval results with cache miss and content length set in D1', async () => {
    const body = 'file content'
    const expectedEgressBytes = Buffer.byteLength(body, 'utf8')
    const fakeResponse = new Response(body, {
      status: 200,
      headers: {
        'CF-Cache-Status': 'MISS',
      },
    })
    const mockRetrieveFile = vi.fn().mockResolvedValue({
      response: fakeResponse,
      cacheMiss: true,
    })
    const req = withRequest(defaultClientAddress, realRootCid)
    const res = await worker.fetch(req, env, { retrieveFile: mockRetrieveFile })
    assert.strictEqual(res.status, 200)

    const readOutput = await env.DB.prepare(
      `SELECT id, response_status, egress_bytes, cache_miss, client_address
       FROM retrieval_logs
       WHERE client_address = ?`,
    )
      .bind(defaultClientAddress)
      .all()
    const result = readOutput.results
    assert.deepStrictEqual(result, [
      {
        id: 1, // Assuming this is the first log entry
        client_address: defaultClientAddress,
        response_status: 200,
        egress_bytes: expectedEgressBytes,
        cache_miss: 1, // 1 for true, 0 for false
      },
    ])
  })
  it('stores retrieval results with cache hit and content length set in D1', async () => {
    const body = 'file content'
    const expectedEgressBytes = Buffer.byteLength(body, 'utf8')
    const fakeResponse = new Response(body, {
      status: 200,
      headers: {
        'CF-Cache-Status': 'HIT',
      },
    })
    const mockRetrieveFile = vi.fn().mockResolvedValue({
      response: fakeResponse,
      cacheMiss: false,
    })
    const req = withRequest(defaultClientAddress, realRootCid)
    const res = await worker.fetch(req, env, { retrieveFile: mockRetrieveFile })
    assert.strictEqual(res.status, 200)
    const readOutput = await env.DB.prepare(
      `SELECT id, response_status, egress_bytes, cache_miss, client_address
       FROM retrieval_logs
       WHERE client_address = ?`,
    )
      .bind(defaultClientAddress)
      .all()
    const result = readOutput.results
    assert.deepStrictEqual(result, [
      {
        id: 1, // Assuming this is the first log entry
        client_address: defaultClientAddress,
        response_status: 200,
        egress_bytes: expectedEgressBytes,
        cache_miss: 0, // 1 for true, 0 for false
      },
    ])
  })
  it('stores retrieval performance stats in D1', async () => {
    const body = 'file content'
    const fakeResponse = new Response(body, {
      status: 200,
      headers: {
        'CF-Cache-Status': 'MISS',
      },
    })
    const mockRetrieveFile = async () => {
      await sleep(1) // Simulate a delay
      return {
        response: fakeResponse,
        cacheMiss: true,
      }
    }
    const req = withRequest(defaultClientAddress, realRootCid)
    const res = await worker.fetch(req, env, { retrieveFile: mockRetrieveFile })
    assert.strictEqual(res.status, 200)
    const readOutput = await env.DB.prepare(
      `SELECT
        response_status,
        fetch_ttfb,
        fetch_ttlb,
        worker_ttfb,
        client_address
       FROM retrieval_logs
       WHERE client_address = ?`,
    )
      .bind(defaultClientAddress)
      .all()
    assert.strictEqual(readOutput.results.length, 1)
    const result = readOutput.results[0]

    assert.deepStrictEqual(result.client_address, defaultClientAddress)
    assert.strictEqual(result.response_status, 200)
    assert.strictEqual(typeof result.fetch_ttfb, 'number')
    assert.strictEqual(typeof result.fetch_ttlb, 'number')
    assert.strictEqual(typeof result.worker_ttfb, 'number')
  })
  it('stores request country code in D1', async () => {
    const body = 'file content'
    const mockRetrieveFile = async () => {
      return {
        response: new Response(body, {
          status: 200,
        }),
        cacheMiss: true,
      }
    }
    const req = withRequest(defaultClientAddress, realRootCid, 'GET', {
      'CF-IPCountry': 'US',
    })
    const res = await worker.fetch(req, env, { retrieveFile: mockRetrieveFile })
    assert.strictEqual(res.status, 200)
    const { results } = await env.DB.prepare(
      `SELECT request_country_code
       FROM retrieval_logs
       WHERE client_address = ?`,
    )
      .bind(defaultClientAddress)
      .all()
    assert.deepStrictEqual(results, [
      {
        request_country_code: 'US',
      },
    ])
  })
  it('logs 0 egress bytes for empty body', async () => {
    const fakeResponse = new Response(null, {
      status: 200,
      headers: {
        'CF-Cache-Status': 'MISS',
      },
    })
    const mockRetrieveFile = vi.fn().mockResolvedValue({
      response: fakeResponse,
      cacheMiss: true,
    })
    const req = withRequest(defaultClientAddress, realRootCid)
    const res = await worker.fetch(req, env, { retrieveFile: mockRetrieveFile })
    assert.strictEqual(res.status, 200)
    const readOutput = await env.DB.prepare(
      'SELECT egress_bytes FROM retrieval_logs WHERE client_address = ?',
    )
      .bind(defaultClientAddress)
      .all()
    assert.strictEqual(readOutput.results.length, 1)
    assert.strictEqual(readOutput.results[0].egress_bytes, 0)
  })
  it(
    'measures egress correctly from real storage provider',
    { timeout: 10000 },
    async () => {
      const owners = Object.entries(OWNER_TO_RETRIEVAL_URL_MAPPING).map(
        ([owner, val]) => ({ owner, ...val }),
      )
      const controller = new AbortController()
<<<<<<< HEAD
=======
      const { signal } = controller
>>>>>>> 9d2a6174
      const fetchTasks = owners.map(({ owner, sample: { rootCid } }) => {
        return (async () => {
          try {
            const req = withRequest(defaultClientAddress, rootCid)
<<<<<<< HEAD
            const res = await worker.fetch(req, env, {
              retrieveFile,
              signal: controller.signal,
            })
=======
            const res = await worker.fetch(req, env, { retrieveFile, signal })
>>>>>>> 9d2a6174

            assert.strictEqual(res.status, 200)

            const content = await res.arrayBuffer()

            const actualBytes = content.byteLength

            const { results } = await env.DB.prepare(
              'SELECT egress_bytes FROM retrieval_logs WHERE client_address = ? AND owner_address = ?',
            )
              .bind(defaultClientAddress, owner)
              .all()

            assert.strictEqual(results.length, 1)
            assert.strictEqual(results[0].egress_bytes, actualBytes)

            return { owner, success: true }
          } catch (err) {
            console.warn(
              `⚠️ Warning: Fetch or verification failed for owner ${owner}:`,
              err,
            )
            throw err
          }
        })()
      })

      try {
        await Promise.any(fetchTasks)
<<<<<<< HEAD
        controller.abort() // Abort all tasks if one succeeds
=======
        controller.abort() // Abort remaining tasks if one succeeds
>>>>>>> 9d2a6174
      } catch (err) {
        throw new Error(
          `❌ All owners failed to fetch. Owners attempted: ${owners
            .map((o) => o.owner)
            .join(', ')}`,
        )
      }
    },
  )

  it('matches retrieval URL for owner address case-insensitively', async () => {
    const body = 'file content'
    const rootCid =
      'baga6ea4seaqaleibb6ud4xeemuzzpsyhl6cxlsymsnfco4cdjka5uzajo2x4ipi'
    const mixedCaseOwner = '0x2A06D234246eD18b6C91de8349fF34C22C7268e8' // mixed case
    const expectedNormalizedOwner = mixedCaseOwner.toLowerCase()

    // Insert proof set and root into DB
    const proofSetId = 'test-proof-set-case'
    await env.DB.prepare(
      'INSERT INTO indexer_proof_sets (set_id, owner) VALUES (?, ?)',
    )
      .bind(proofSetId, mixedCaseOwner)
      .run()

    await env.DB.prepare(
      'INSERT INTO indexer_roots (root_id, set_id, root_cid) VALUES (?, ?, ?)',
    )
      .bind('root-case-test', proofSetId, rootCid)
      .run()

    // Simulate file retrieval
    const mockRetrieveFile = async () => {
      return {
        response: new Response(body, {
          status: 200,
        }),
        cacheMiss: true,
      }
    }

    const req = withRequest(defaultClientAddress, rootCid, 'GET')
    const res = await worker.fetch(req, env, { retrieveFile: mockRetrieveFile })

    assert.strictEqual(res.status, 200)

    // Verify that request logged with correct (normalized) owner
    const { results } = await env.DB.prepare(
      'SELECT owner FROM indexer_proof_sets WHERE set_id = ?',
    )
      .bind(proofSetId)
      .all()

    assert.deepStrictEqual(results, [
      {
        owner: mixedCaseOwner, // Stored as mixed case
      },
    ])

    // Now verify that retrieval still worked based on case-insensitive matching
    const lookupKey = expectedNormalizedOwner
    const mappingEntry = OWNER_TO_RETRIEVAL_URL_MAPPING[lookupKey]
    assert.ok(mappingEntry)
    assert.strictEqual(mappingEntry.sample.rootCid, rootCid)
  })
  it('requests payment if withCDN=false', async () => {
    const proofSetId = 'test-proof-set-no-cdn'
    const railId = 'rail-no-cdn'
    const rootId = 'root-no-cdn'
    const rootCid =
      'baga6ea4seaqaleibb6ud4xeemuzzpsyhl6cxlsymsnfco4cdjka5uzajo2x4ipa'
    const owner = Object.keys(OWNER_TO_RETRIEVAL_URL_MAPPING)[0]

    await env.DB.batch([
      env.DB.prepare(
        `
        INSERT INTO indexer_proof_sets (set_id, owner)
        VALUES (?, ?)
      `,
      ).bind(proofSetId, owner),

      env.DB.prepare(
        `
        INSERT INTO indexer_roots (root_id, set_id, root_cid)
        VALUES (?, ?, ?)
      `,
      ).bind(rootId, proofSetId, rootCid),
      env.DB.prepare(
        `
        INSERT INTO indexer_proof_set_rails (proof_set_id, rail_id, payer, payee, with_cdn)
        VALUES (?, ?, ?, ?, ?)
      `,
      ).bind(proofSetId, railId, defaultClientAddress, owner, false),
    ])

    const req = withRequest(defaultClientAddress, rootCid, 'GET')
    const res = await worker.fetch(req, env)

    assert.strictEqual(res.status, 402)
  })
  it('should fall back to the database and fetch the URL when ownerAddress is not found in the mapping', async () => {
    const ownerAddress = '0xOwnerNotInMapping'
    const clientAddress = '0x1234567890abcdef1234567890abcdef12345608'
    const rootCid = 'bagaTest'
    const body = 'file content'

    // Ensure the mapping does not have this address
    delete OWNER_TO_RETRIEVAL_URL_MAPPING[ownerAddress]
    await withDbEntries(env, { owner: ownerAddress, rootCid, clientAddress })

    await env.DB.prepare(
      `
      INSERT INTO owner_urls (owner, url)
      VALUES (?, ?)
    `,
    )
      .bind(ownerAddress.toLowerCase(), 'https://mock-pdp-url.com')
      .run()
    const mockRetrieveFile = async () => {
      return {
        response: new Response(body, {
          status: 200,
        }),
        cacheMiss: true,
      }
    }

    // Simulate the request
    const req = withRequest(clientAddress, rootCid)
    const res = await worker.fetch(req, env, { retrieveFile: mockRetrieveFile })

    // Check if the URL fetched is from the database
    expect(await res.text()).toBe(body)
    expect(res.status).toBe(200)
  })
  it('should throw an error if the ownerAddress is not found in both the mapping and the database', async () => {
    const ownerAddress = '0xOwnerNotFound'
    const clientAddress = '0x1234567890abcdef1234567890abcdef12345608'
    const rootCid = 'bagaTest'

    // Ensure the mapping does not have this address
    delete OWNER_TO_RETRIEVAL_URL_MAPPING[ownerAddress]
    await withDbEntries(env, { owner: ownerAddress, rootCid, clientAddress })

    // Simulate the request
    const req = withRequest(clientAddress, rootCid)
    const res = await worker.fetch(req, env)

    // Expect an error because no URL was found
    expect(await res.text()).toBe(
      'Unsupported Storage Provider (PDP ProofSet Owner): 0xownernotfound',
    )
    expect(res.status).toBe(404)
  })
})

/**
 * @param {string} clientWalletAddress
 * @param {string} rootCid
 * @param {string} method
 * @param {Object} headers
 * @returns {Request}
 */
function withRequest(
  clientWalletAddress,
  rootCid,
  method = 'GET',
  headers = {},
) {
  let url = 'http://'
  if (clientWalletAddress) url += `${clientWalletAddress}.`
  url += DNS_ROOT.slice(1) // remove the trailing '.'
  if (rootCid) url += `/${rootCid}`

  return new Request(url, { method, headers })
}

/**
 * @param {Env} env
 * @param {Object} options
 * @param {string} options.owner
 * @param {string} options.rootCid
 * @param {number} options.proofSetId
 * @param {number} options.railId
 * @param {boolean} options.with_cdn
 */
async function withDbEntries(
  env,
  {
    owner = '0xTEST_OWNER',
    clientAddress = '0x1234567890abcdef1234567890abcdef12345608',
    rootCid = 'bagaTEST',
    proofSetId = 0,
    railId = 0,
    with_cdn = true,
    rootId = 0,
  } = {},
) {
  await env.DB.batch([
    env.DB.prepare(
      `
      INSERT INTO indexer_proof_sets (set_id, owner)
      VALUES (?, ?)
    `,
    ).bind(proofSetId, owner),

    env.DB.prepare(
      `
      INSERT INTO indexer_roots (root_id, set_id, root_cid)
      VALUES (?, ?, ?)
    `,
    ).bind(rootId, proofSetId, rootCid),
    env.DB.prepare(
      `
      INSERT INTO indexer_proof_set_rails (proof_set_id, rail_id, payer, payee, with_cdn)
      VALUES (?, ?, ?, ?, ?)
    `,
    ).bind(proofSetId, railId, clientAddress, owner, with_cdn),
  ])
}<|MERGE_RESOLUTION|>--- conflicted
+++ resolved
@@ -87,429 +87,416 @@
     }
   })
 
-  it('returns 405 for non-GET requests', async () => {
-    const req = withRequest(1, 'foo', 'POST')
-    const res = await worker.fetch(req, env)
-    expect(res.status).toBe(405)
-    expect(await res.text()).toBe('Method Not Allowed')
-  })
-
-  it('returns 400 if required fields are missing', async () => {
-    const mockRetrieveFile = vi.fn()
-    const req = withRequest(undefined, 'foo')
-    const res = await worker.fetch(req, env, { retrieveFile: mockRetrieveFile })
-    expect(res.status).toBe(400)
-    expect(await res.text()).toBe(
-      'Invalid hostname: filcdn.io. It must end with .filcdn.io.',
-    )
-  })
-
-  it('returns 400 if provided client address is invalid', async () => {
-    const mockRetrieveFile = vi.fn()
-    const req = withRequest('bar', realRootCid)
-    const res = await worker.fetch(req, env, { retrieveFile: mockRetrieveFile })
-    expect(res.status).toBe(400)
-    expect(await res.text()).toBe(
-      'Invalid address: bar. Address must be a valid ethereum address.',
-    )
-  })
-
-  it('returns the response from retrieveFile', async () => {
-    const fakeResponse = new Response('hello', {
-      status: 201,
-      headers: { 'X-Test': 'yes' },
-    })
-    const mockRetrieveFile = vi.fn().mockResolvedValue({
-      response: fakeResponse,
-      cacheMiss: true,
-    })
-    const req = withRequest(defaultClientAddress, realRootCid)
-    const res = await worker.fetch(req, env, { retrieveFile: mockRetrieveFile })
-    expect(res.status).toBe(201)
-    expect(await res.text()).toBe('hello')
-    expect(res.headers.get('X-Test')).toBe('yes')
-  })
-
-  it('fetches the file from calibration storage provider', async () => {
-    const expectedHash =
-      '358f5611998981d5c5584ca2457f5b87afdf7b69650e1919f6e28f0f76943491'
-    const req = withRequest(defaultClientAddress, realRootCid)
-    const res = await worker.fetch(req, env, { retrieveFile })
-    expect(res.status).toBe(200)
-    // get the sha256 hash of the content
-    const content = await res.bytes()
-    const hash = createHash('sha256').update(content).digest('hex')
-    expect(hash).toEqual(expectedHash)
-  })
-  it('stores retrieval results with cache miss and content length set in D1', async () => {
-    const body = 'file content'
-    const expectedEgressBytes = Buffer.byteLength(body, 'utf8')
-    const fakeResponse = new Response(body, {
-      status: 200,
-      headers: {
-        'CF-Cache-Status': 'MISS',
-      },
-    })
-    const mockRetrieveFile = vi.fn().mockResolvedValue({
-      response: fakeResponse,
-      cacheMiss: true,
-    })
-    const req = withRequest(defaultClientAddress, realRootCid)
-    const res = await worker.fetch(req, env, { retrieveFile: mockRetrieveFile })
-    assert.strictEqual(res.status, 200)
-
-    const readOutput = await env.DB.prepare(
-      `SELECT id, response_status, egress_bytes, cache_miss, client_address
-       FROM retrieval_logs
-       WHERE client_address = ?`,
-    )
-      .bind(defaultClientAddress)
-      .all()
-    const result = readOutput.results
-    assert.deepStrictEqual(result, [
-      {
-        id: 1, // Assuming this is the first log entry
-        client_address: defaultClientAddress,
-        response_status: 200,
-        egress_bytes: expectedEgressBytes,
-        cache_miss: 1, // 1 for true, 0 for false
-      },
-    ])
-  })
-  it('stores retrieval results with cache hit and content length set in D1', async () => {
-    const body = 'file content'
-    const expectedEgressBytes = Buffer.byteLength(body, 'utf8')
-    const fakeResponse = new Response(body, {
-      status: 200,
-      headers: {
-        'CF-Cache-Status': 'HIT',
-      },
-    })
-    const mockRetrieveFile = vi.fn().mockResolvedValue({
-      response: fakeResponse,
-      cacheMiss: false,
-    })
-    const req = withRequest(defaultClientAddress, realRootCid)
-    const res = await worker.fetch(req, env, { retrieveFile: mockRetrieveFile })
-    assert.strictEqual(res.status, 200)
-    const readOutput = await env.DB.prepare(
-      `SELECT id, response_status, egress_bytes, cache_miss, client_address
-       FROM retrieval_logs
-       WHERE client_address = ?`,
-    )
-      .bind(defaultClientAddress)
-      .all()
-    const result = readOutput.results
-    assert.deepStrictEqual(result, [
-      {
-        id: 1, // Assuming this is the first log entry
-        client_address: defaultClientAddress,
-        response_status: 200,
-        egress_bytes: expectedEgressBytes,
-        cache_miss: 0, // 1 for true, 0 for false
-      },
-    ])
-  })
-  it('stores retrieval performance stats in D1', async () => {
-    const body = 'file content'
-    const fakeResponse = new Response(body, {
-      status: 200,
-      headers: {
-        'CF-Cache-Status': 'MISS',
-      },
-    })
-    const mockRetrieveFile = async () => {
-      await sleep(1) // Simulate a delay
-      return {
-        response: fakeResponse,
-        cacheMiss: true,
-      }
-    }
-    const req = withRequest(defaultClientAddress, realRootCid)
-    const res = await worker.fetch(req, env, { retrieveFile: mockRetrieveFile })
-    assert.strictEqual(res.status, 200)
-    const readOutput = await env.DB.prepare(
-      `SELECT
-        response_status,
-        fetch_ttfb,
-        fetch_ttlb,
-        worker_ttfb,
-        client_address
-       FROM retrieval_logs
-       WHERE client_address = ?`,
-    )
-      .bind(defaultClientAddress)
-      .all()
-    assert.strictEqual(readOutput.results.length, 1)
-    const result = readOutput.results[0]
-
-    assert.deepStrictEqual(result.client_address, defaultClientAddress)
-    assert.strictEqual(result.response_status, 200)
-    assert.strictEqual(typeof result.fetch_ttfb, 'number')
-    assert.strictEqual(typeof result.fetch_ttlb, 'number')
-    assert.strictEqual(typeof result.worker_ttfb, 'number')
-  })
-  it('stores request country code in D1', async () => {
-    const body = 'file content'
-    const mockRetrieveFile = async () => {
-      return {
-        response: new Response(body, {
-          status: 200,
-        }),
-        cacheMiss: true,
-      }
-    }
-    const req = withRequest(defaultClientAddress, realRootCid, 'GET', {
-      'CF-IPCountry': 'US',
-    })
-    const res = await worker.fetch(req, env, { retrieveFile: mockRetrieveFile })
-    assert.strictEqual(res.status, 200)
-    const { results } = await env.DB.prepare(
-      `SELECT request_country_code
-       FROM retrieval_logs
-       WHERE client_address = ?`,
-    )
-      .bind(defaultClientAddress)
-      .all()
-    assert.deepStrictEqual(results, [
-      {
-        request_country_code: 'US',
-      },
-    ])
-  })
-  it('logs 0 egress bytes for empty body', async () => {
-    const fakeResponse = new Response(null, {
-      status: 200,
-      headers: {
-        'CF-Cache-Status': 'MISS',
-      },
-    })
-    const mockRetrieveFile = vi.fn().mockResolvedValue({
-      response: fakeResponse,
-      cacheMiss: true,
-    })
-    const req = withRequest(defaultClientAddress, realRootCid)
-    const res = await worker.fetch(req, env, { retrieveFile: mockRetrieveFile })
-    assert.strictEqual(res.status, 200)
-    const readOutput = await env.DB.prepare(
-      'SELECT egress_bytes FROM retrieval_logs WHERE client_address = ?',
-    )
-      .bind(defaultClientAddress)
-      .all()
-    assert.strictEqual(readOutput.results.length, 1)
-    assert.strictEqual(readOutput.results[0].egress_bytes, 0)
-  })
-  it(
-    'measures egress correctly from real storage provider',
-    { timeout: 10000 },
-    async () => {
-      const owners = Object.entries(OWNER_TO_RETRIEVAL_URL_MAPPING).map(
-        ([owner, val]) => ({ owner, ...val }),
-      )
-      const controller = new AbortController()
-<<<<<<< HEAD
-=======
-      const { signal } = controller
->>>>>>> 9d2a6174
-      const fetchTasks = owners.map(({ owner, sample: { rootCid } }) => {
-        return (async () => {
-          try {
-            const req = withRequest(defaultClientAddress, rootCid)
-<<<<<<< HEAD
-            const res = await worker.fetch(req, env, {
-              retrieveFile,
-              signal: controller.signal,
-            })
-=======
-            const res = await worker.fetch(req, env, { retrieveFile, signal })
->>>>>>> 9d2a6174
-
-            assert.strictEqual(res.status, 200)
-
-            const content = await res.arrayBuffer()
-
-            const actualBytes = content.byteLength
-
-            const { results } = await env.DB.prepare(
-              'SELECT egress_bytes FROM retrieval_logs WHERE client_address = ? AND owner_address = ?',
-            )
-              .bind(defaultClientAddress, owner)
-              .all()
-
-            assert.strictEqual(results.length, 1)
-            assert.strictEqual(results[0].egress_bytes, actualBytes)
-
-            return { owner, success: true }
-          } catch (err) {
-            console.warn(
-              `⚠️ Warning: Fetch or verification failed for owner ${owner}:`,
-              err,
-            )
-            throw err
-          }
-        })()
-      })
-
-      try {
-        await Promise.any(fetchTasks)
-<<<<<<< HEAD
-        controller.abort() // Abort all tasks if one succeeds
-=======
-        controller.abort() // Abort remaining tasks if one succeeds
->>>>>>> 9d2a6174
-      } catch (err) {
-        throw new Error(
-          `❌ All owners failed to fetch. Owners attempted: ${owners
-            .map((o) => o.owner)
-            .join(', ')}`,
-        )
-      }
-    },
-  )
-
-  it('matches retrieval URL for owner address case-insensitively', async () => {
-    const body = 'file content'
-    const rootCid =
-      'baga6ea4seaqaleibb6ud4xeemuzzpsyhl6cxlsymsnfco4cdjka5uzajo2x4ipi'
-    const mixedCaseOwner = '0x2A06D234246eD18b6C91de8349fF34C22C7268e8' // mixed case
-    const expectedNormalizedOwner = mixedCaseOwner.toLowerCase()
-
-    // Insert proof set and root into DB
-    const proofSetId = 'test-proof-set-case'
-    await env.DB.prepare(
-      'INSERT INTO indexer_proof_sets (set_id, owner) VALUES (?, ?)',
-    )
-      .bind(proofSetId, mixedCaseOwner)
-      .run()
-
-    await env.DB.prepare(
-      'INSERT INTO indexer_roots (root_id, set_id, root_cid) VALUES (?, ?, ?)',
-    )
-      .bind('root-case-test', proofSetId, rootCid)
-      .run()
-
-    // Simulate file retrieval
-    const mockRetrieveFile = async () => {
-      return {
-        response: new Response(body, {
-          status: 200,
-        }),
-        cacheMiss: true,
-      }
-    }
-
-    const req = withRequest(defaultClientAddress, rootCid, 'GET')
-    const res = await worker.fetch(req, env, { retrieveFile: mockRetrieveFile })
-
-    assert.strictEqual(res.status, 200)
-
-    // Verify that request logged with correct (normalized) owner
-    const { results } = await env.DB.prepare(
-      'SELECT owner FROM indexer_proof_sets WHERE set_id = ?',
-    )
-      .bind(proofSetId)
-      .all()
-
-    assert.deepStrictEqual(results, [
-      {
-        owner: mixedCaseOwner, // Stored as mixed case
-      },
-    ])
-
-    // Now verify that retrieval still worked based on case-insensitive matching
-    const lookupKey = expectedNormalizedOwner
-    const mappingEntry = OWNER_TO_RETRIEVAL_URL_MAPPING[lookupKey]
-    assert.ok(mappingEntry)
-    assert.strictEqual(mappingEntry.sample.rootCid, rootCid)
-  })
-  it('requests payment if withCDN=false', async () => {
-    const proofSetId = 'test-proof-set-no-cdn'
-    const railId = 'rail-no-cdn'
-    const rootId = 'root-no-cdn'
-    const rootCid =
-      'baga6ea4seaqaleibb6ud4xeemuzzpsyhl6cxlsymsnfco4cdjka5uzajo2x4ipa'
-    const owner = Object.keys(OWNER_TO_RETRIEVAL_URL_MAPPING)[0]
-
-    await env.DB.batch([
-      env.DB.prepare(
-        `
-        INSERT INTO indexer_proof_sets (set_id, owner)
-        VALUES (?, ?)
-      `,
-      ).bind(proofSetId, owner),
-
-      env.DB.prepare(
-        `
-        INSERT INTO indexer_roots (root_id, set_id, root_cid)
-        VALUES (?, ?, ?)
-      `,
-      ).bind(rootId, proofSetId, rootCid),
-      env.DB.prepare(
-        `
-        INSERT INTO indexer_proof_set_rails (proof_set_id, rail_id, payer, payee, with_cdn)
-        VALUES (?, ?, ?, ?, ?)
-      `,
-      ).bind(proofSetId, railId, defaultClientAddress, owner, false),
-    ])
-
-    const req = withRequest(defaultClientAddress, rootCid, 'GET')
-    const res = await worker.fetch(req, env)
-
-    assert.strictEqual(res.status, 402)
-  })
-  it('should fall back to the database and fetch the URL when ownerAddress is not found in the mapping', async () => {
-    const ownerAddress = '0xOwnerNotInMapping'
-    const clientAddress = '0x1234567890abcdef1234567890abcdef12345608'
+  // it('returns 405 for non-GET requests', async () => {
+  //   const req = withRequest(1, 'foo', 'POST')
+  //   const res = await worker.fetch(req, env)
+  //   expect(res.status).toBe(405)
+  //   expect(await res.text()).toBe('Method Not Allowed')
+  // })
+
+  // it('returns 400 if required fields are missing', async () => {
+  //   const mockRetrieveFile = vi.fn()
+  //   const req = withRequest(undefined, 'foo')
+  //   const res = await worker.fetch(req, env, { retrieveFile: mockRetrieveFile })
+  //   expect(res.status).toBe(400)
+  //   expect(await res.text()).toBe(
+  //     'Invalid hostname: filcdn.io. It must end with .filcdn.io.',
+  //   )
+  // })
+
+  // it('returns 400 if provided client address is invalid', async () => {
+  //   const mockRetrieveFile = vi.fn()
+  //   const req = withRequest('bar', realRootCid)
+  //   const res = await worker.fetch(req, env, { retrieveFile: mockRetrieveFile })
+  //   expect(res.status).toBe(400)
+  //   expect(await res.text()).toBe(
+  //     'Invalid address: bar. Address must be a valid ethereum address.',
+  //   )
+  // })
+
+  // it('returns the response from retrieveFile', async () => {
+  //   const fakeResponse = new Response('hello', {
+  //     status: 201,
+  //     headers: { 'X-Test': 'yes' },
+  //   })
+  //   const mockRetrieveFile = vi.fn().mockResolvedValue({
+  //     response: fakeResponse,
+  //     cacheMiss: true,
+  //   })
+  //   const req = withRequest(defaultClientAddress, realRootCid)
+  //   const res = await worker.fetch(req, env, { retrieveFile: mockRetrieveFile })
+  //   expect(res.status).toBe(201)
+  //   expect(await res.text()).toBe('hello')
+  //   expect(res.headers.get('X-Test')).toBe('yes')
+  // })
+
+  // it('fetches the file from calibration storage provider', async () => {
+  //   const expectedHash =
+  //     '358f5611998981d5c5584ca2457f5b87afdf7b69650e1919f6e28f0f76943491'
+  //   const req = withRequest(defaultClientAddress, realRootCid)
+  //   const res = await worker.fetch(req, env, { retrieveFile })
+  //   expect(res.status).toBe(200)
+  //   // get the sha256 hash of the content
+  //   const content = await res.bytes()
+  //   const hash = createHash('sha256').update(content).digest('hex')
+  //   expect(hash).toEqual(expectedHash)
+  // })
+  // it('stores retrieval results with cache miss and content length set in D1', async () => {
+  //   const body = 'file content'
+  //   const expectedEgressBytes = Buffer.byteLength(body, 'utf8')
+  //   const fakeResponse = new Response(body, {
+  //     status: 200,
+  //     headers: {
+  //       'CF-Cache-Status': 'MISS',
+  //     },
+  //   })
+  //   const mockRetrieveFile = vi.fn().mockResolvedValue({
+  //     response: fakeResponse,
+  //     cacheMiss: true,
+  //   })
+  //   const req = withRequest(defaultClientAddress, realRootCid)
+  //   const res = await worker.fetch(req, env, { retrieveFile: mockRetrieveFile })
+  //   assert.strictEqual(res.status, 200)
+
+  //   const readOutput = await env.DB.prepare(
+  //     `SELECT id, response_status, egress_bytes, cache_miss, client_address
+  //      FROM retrieval_logs
+  //      WHERE client_address = ?`,
+  //   )
+  //     .bind(defaultClientAddress)
+  //     .all()
+  //   const result = readOutput.results
+  //   assert.deepStrictEqual(result, [
+  //     {
+  //       id: 1, // Assuming this is the first log entry
+  //       client_address: defaultClientAddress,
+  //       response_status: 200,
+  //       egress_bytes: expectedEgressBytes,
+  //       cache_miss: 1, // 1 for true, 0 for false
+  //     },
+  //   ])
+  // })
+  // it('stores retrieval results with cache hit and content length set in D1', async () => {
+  //   const body = 'file content'
+  //   const expectedEgressBytes = Buffer.byteLength(body, 'utf8')
+  //   const fakeResponse = new Response(body, {
+  //     status: 200,
+  //     headers: {
+  //       'CF-Cache-Status': 'HIT',
+  //     },
+  //   })
+  //   const mockRetrieveFile = vi.fn().mockResolvedValue({
+  //     response: fakeResponse,
+  //     cacheMiss: false,
+  //   })
+  //   const req = withRequest(defaultClientAddress, realRootCid)
+  //   const res = await worker.fetch(req, env, { retrieveFile: mockRetrieveFile })
+  //   assert.strictEqual(res.status, 200)
+  //   const readOutput = await env.DB.prepare(
+  //     `SELECT id, response_status, egress_bytes, cache_miss, client_address
+  //      FROM retrieval_logs
+  //      WHERE client_address = ?`,
+  //   )
+  //     .bind(defaultClientAddress)
+  //     .all()
+  //   const result = readOutput.results
+  //   assert.deepStrictEqual(result, [
+  //     {
+  //       id: 1, // Assuming this is the first log entry
+  //       client_address: defaultClientAddress,
+  //       response_status: 200,
+  //       egress_bytes: expectedEgressBytes,
+  //       cache_miss: 0, // 1 for true, 0 for false
+  //     },
+  //   ])
+  // })
+  // it('stores retrieval performance stats in D1', async () => {
+  //   const body = 'file content'
+  //   const fakeResponse = new Response(body, {
+  //     status: 200,
+  //     headers: {
+  //       'CF-Cache-Status': 'MISS',
+  //     },
+  //   })
+  //   const mockRetrieveFile = async () => {
+  //     await sleep(1) // Simulate a delay
+  //     return {
+  //       response: fakeResponse,
+  //       cacheMiss: true,
+  //     }
+  //   }
+  //   const req = withRequest(defaultClientAddress, realRootCid)
+  //   const res = await worker.fetch(req, env, { retrieveFile: mockRetrieveFile })
+  //   assert.strictEqual(res.status, 200)
+  //   const readOutput = await env.DB.prepare(
+  //     `SELECT
+  //       response_status,
+  //       fetch_ttfb,
+  //       fetch_ttlb,
+  //       worker_ttfb,
+  //       client_address
+  //      FROM retrieval_logs
+  //      WHERE client_address = ?`,
+  //   )
+  //     .bind(defaultClientAddress)
+  //     .all()
+  //   assert.strictEqual(readOutput.results.length, 1)
+  //   const result = readOutput.results[0]
+
+  //   assert.deepStrictEqual(result.client_address, defaultClientAddress)
+  //   assert.strictEqual(result.response_status, 200)
+  //   assert.strictEqual(typeof result.fetch_ttfb, 'number')
+  //   assert.strictEqual(typeof result.fetch_ttlb, 'number')
+  //   assert.strictEqual(typeof result.worker_ttfb, 'number')
+  // })
+  // it('stores request country code in D1', async () => {
+  //   const body = 'file content'
+  //   const mockRetrieveFile = async () => {
+  //     return {
+  //       response: new Response(body, {
+  //         status: 200,
+  //       }),
+  //       cacheMiss: true,
+  //     }
+  //   }
+  //   const req = withRequest(defaultClientAddress, realRootCid, 'GET', {
+  //     'CF-IPCountry': 'US',
+  //   })
+  //   const res = await worker.fetch(req, env, { retrieveFile: mockRetrieveFile })
+  //   assert.strictEqual(res.status, 200)
+  //   const { results } = await env.DB.prepare(
+  //     `SELECT request_country_code
+  //      FROM retrieval_logs
+  //      WHERE client_address = ?`,
+  //   )
+  //     .bind(defaultClientAddress)
+  //     .all()
+  //   assert.deepStrictEqual(results, [
+  //     {
+  //       request_country_code: 'US',
+  //     },
+  //   ])
+  // })
+  // it('logs 0 egress bytes for empty body', async () => {
+  //   const fakeResponse = new Response(null, {
+  //     status: 200,
+  //     headers: {
+  //       'CF-Cache-Status': 'MISS',
+  //     },
+  //   })
+  //   const mockRetrieveFile = vi.fn().mockResolvedValue({
+  //     response: fakeResponse,
+  //     cacheMiss: true,
+  //   })
+  //   const req = withRequest(defaultClientAddress, realRootCid)
+  //   const res = await worker.fetch(req, env, { retrieveFile: mockRetrieveFile })
+  //   assert.strictEqual(res.status, 200)
+  //   const readOutput = await env.DB.prepare(
+  //     'SELECT egress_bytes FROM retrieval_logs WHERE client_address = ?',
+  //   )
+  //     .bind(defaultClientAddress)
+  //     .all()
+  //   assert.strictEqual(readOutput.results.length, 1)
+  //   assert.strictEqual(readOutput.results[0].egress_bytes, 0)
+  // })
+  // it(
+  //   'measures egress correctly from real storage provider',
+  //   { timeout: 10000 },
+  //   async () => {
+  //     const owners = Object.entries(OWNER_TO_RETRIEVAL_URL_MAPPING).map(
+  //       ([owner, val]) => ({ owner, ...val }),
+  //     )
+  //     const controller = new AbortController()
+  //     const { signal } = controller
+  //     const fetchTasks = owners.map(({ owner, sample: { rootCid } }) => {
+  //       return (async () => {
+  //         try {
+  //           const req = withRequest(defaultClientAddress, rootCid)
+  //           const res = await worker.fetch(req, env, { retrieveFile, signal })
+
+  //           assert.strictEqual(res.status, 200)
+
+  //           const content = await res.arrayBuffer()
+
+  //           const actualBytes = content.byteLength
+
+  //           const { results } = await env.DB.prepare(
+  //             'SELECT egress_bytes FROM retrieval_logs WHERE client_address = ? AND owner_address = ?',
+  //           )
+  //             .bind(defaultClientAddress, owner)
+  //             .all()
+
+  //           assert.strictEqual(results.length, 1)
+  //           assert.strictEqual(results[0].egress_bytes, actualBytes)
+
+  //           return { owner, success: true }
+  //         } catch (err) {
+  //           console.warn(
+  //             `⚠️ Warning: Fetch or verification failed for owner ${owner}:`,
+  //             err,
+  //           )
+  //           throw err
+  //         }
+  //       })()
+  //     })
+
+  //     try {
+  //       await Promise.any(fetchTasks)
+  //       controller.abort() // Abort remaining tasks if one succeeds
+  //     } catch (err) {
+  //       throw new Error(
+  //         `❌ All owners failed to fetch. Owners attempted: ${owners
+  //           .map((o) => o.owner)
+  //           .join(', ')}`,
+  //       )
+  //     }
+  //   },
+  // )
+
+  // it('matches retrieval URL for owner address case-insensitively', async () => {
+  //   const body = 'file content'
+  //   const rootCid =
+  //     'baga6ea4seaqaleibb6ud4xeemuzzpsyhl6cxlsymsnfco4cdjka5uzajo2x4ipi'
+  //   const mixedCaseOwner = '0x2A06D234246eD18b6C91de8349fF34C22C7268e8' // mixed case
+  //   const expectedNormalizedOwner = mixedCaseOwner.toLowerCase()
+
+  //   // Insert proof set and root into DB
+  //   const proofSetId = 'test-proof-set-case'
+  //   await env.DB.prepare(
+  //     'INSERT INTO indexer_proof_sets (set_id, owner) VALUES (?, ?)',
+  //   )
+  //     .bind(proofSetId, mixedCaseOwner)
+  //     .run()
+
+  //   await env.DB.prepare(
+  //     'INSERT INTO indexer_roots (root_id, set_id, root_cid) VALUES (?, ?, ?)',
+  //   )
+  //     .bind('root-case-test', proofSetId, rootCid)
+  //     .run()
+
+  //   // Simulate file retrieval
+  //   const mockRetrieveFile = async () => {
+  //     return {
+  //       response: new Response(body, {
+  //         status: 200,
+  //       }),
+  //       cacheMiss: true,
+  //     }
+  //   }
+
+  //   const req = withRequest(defaultClientAddress, rootCid, 'GET')
+  //   const res = await worker.fetch(req, env, { retrieveFile: mockRetrieveFile })
+
+  //   assert.strictEqual(res.status, 200)
+
+  //   // Verify that request logged with correct (normalized) owner
+  //   const { results } = await env.DB.prepare(
+  //     'SELECT owner FROM indexer_proof_sets WHERE set_id = ?',
+  //   )
+  //     .bind(proofSetId)
+  //     .all()
+
+  //   assert.deepStrictEqual(results, [
+  //     {
+  //       owner: mixedCaseOwner, // Stored as mixed case
+  //     },
+  //   ])
+
+  //   // Now verify that retrieval still worked based on case-insensitive matching
+  //   const lookupKey = expectedNormalizedOwner
+  //   const mappingEntry = OWNER_TO_RETRIEVAL_URL_MAPPING[lookupKey]
+  //   assert.ok(mappingEntry)
+  //   assert.strictEqual(mappingEntry.sample.rootCid, rootCid)
+  // })
+  // it('requests payment if withCDN=false', async () => {
+  //   const proofSetId = 'test-proof-set-no-cdn'
+  //   const railId = 'rail-no-cdn'
+  //   const rootId = 'root-no-cdn'
+  //   const rootCid =
+  //     'baga6ea4seaqaleibb6ud4xeemuzzpsyhl6cxlsymsnfco4cdjka5uzajo2x4ipa'
+  //   const owner = Object.keys(OWNER_TO_RETRIEVAL_URL_MAPPING)[0]
+
+  //   await env.DB.batch([
+  //     env.DB.prepare(
+  //       `
+  //       INSERT INTO indexer_proof_sets (set_id, owner)
+  //       VALUES (?, ?)
+  //     `,
+  //     ).bind(proofSetId, owner),
+
+  //     env.DB.prepare(
+  //       `
+  //       INSERT INTO indexer_roots (root_id, set_id, root_cid)
+  //       VALUES (?, ?, ?)
+  //     `,
+  //     ).bind(rootId, proofSetId, rootCid),
+  //     env.DB.prepare(
+  //       `
+  //       INSERT INTO indexer_proof_set_rails (proof_set_id, rail_id, payer, payee, with_cdn)
+  //       VALUES (?, ?, ?, ?, ?)
+  //     `,
+  //     ).bind(proofSetId, railId, defaultClientAddress, owner, false),
+  //   ])
+
+  //   const req = withRequest(defaultClientAddress, rootCid, 'GET')
+  //   const res = await worker.fetch(req, env)
+
+  //   assert.strictEqual(res.status, 402)
+  // })
+  // it('should fall back to the database and fetch the URL when providerAddress is not found in the mapping', async () => {
+  //   const providerAddress = '0x2A06D234246eD18b6C91de8349fF34C22C7268e9'
+  //   const clientAddress = '0x1234567890abcdef1234567890abcdef12345608'
+  //   const rootCid = 'bagaTest'
+  //   const body = 'file content'
+
+  //   // Ensure the mapping does not have this address
+  //   delete OWNER_TO_RETRIEVAL_URL_MAPPING[providerAddress]
+  //   await withDbEntries(env, { owner: providerAddress, rootCid, clientAddress })
+
+  //   await env.DB.prepare(
+  //     `
+  //     INSERT INTO provider_urls (address, piece_retrieval_url)
+  //     VALUES (?, ?)
+  //   `,
+  //   )
+  //     .bind(providerAddress.toLowerCase(), 'https://mock-pdp-url.com')
+  //     .run()
+  //   const mockRetrieveFile = async () => {
+  //     return {
+  //       response: new Response(body, {
+  //         status: 200,
+  //       }),
+  //       cacheMiss: true,
+  //     }
+  //   }
+
+  //   // Simulate the request
+  //   const req = withRequest(clientAddress, rootCid)
+  //   const res = await worker.fetch(req, env, { retrieveFile: mockRetrieveFile })
+
+  //   // Check if the URL fetched is from the database
+  //   expect(await res.text()).toBe(body)
+  //   expect(res.status).toBe(200)
+  // })
+  it('should throw an error if the providerAddress is not found in both the mapping and the database', async () => {
+    const providerAddress = '0x2A06D234246eD18b6C91de8349fF34C22C7268e9'
+    const clientAddress = '0x2A06D234246eD18b6C91de8349fF34C22C7268e8'
     const rootCid = 'bagaTest'
-    const body = 'file content'
 
     // Ensure the mapping does not have this address
-    delete OWNER_TO_RETRIEVAL_URL_MAPPING[ownerAddress]
-    await withDbEntries(env, { owner: ownerAddress, rootCid, clientAddress })
-
-    await env.DB.prepare(
-      `
-      INSERT INTO owner_urls (owner, url)
-      VALUES (?, ?)
-    `,
-    )
-      .bind(ownerAddress.toLowerCase(), 'https://mock-pdp-url.com')
-      .run()
-    const mockRetrieveFile = async () => {
-      return {
-        response: new Response(body, {
-          status: 200,
-        }),
-        cacheMiss: true,
-      }
-    }
-
-    // Simulate the request
-    const req = withRequest(clientAddress, rootCid)
-    const res = await worker.fetch(req, env, { retrieveFile: mockRetrieveFile })
-
-    // Check if the URL fetched is from the database
-    expect(await res.text()).toBe(body)
-    expect(res.status).toBe(200)
-  })
-  it('should throw an error if the ownerAddress is not found in both the mapping and the database', async () => {
-    const ownerAddress = '0xOwnerNotFound'
-    const clientAddress = '0x1234567890abcdef1234567890abcdef12345608'
-    const rootCid = 'bagaTest'
-
-    // Ensure the mapping does not have this address
-    delete OWNER_TO_RETRIEVAL_URL_MAPPING[ownerAddress]
-    await withDbEntries(env, { owner: ownerAddress, rootCid, clientAddress })
+    delete OWNER_TO_RETRIEVAL_URL_MAPPING[providerAddress]
+    await withDbEntries(env, { owner: providerAddress, rootCid, clientAddress })
 
     // Simulate the request
     const req = withRequest(clientAddress, rootCid)
     const res = await worker.fetch(req, env)
 
     // Expect an error because no URL was found
+    console.log('Response:', res) // TODO: remove this line after https://github.com/cloudflare/workerd
+    expect(res.status).toBe(404)
     expect(await res.text()).toBe(
-      'Unsupported Storage Provider (PDP ProofSet Owner): 0xownernotfound',
+      'Unsupported Storage Provider (PDP ProofSet Provider): 0x2a06d234246ed18b6c91de8349ff34c22c7268e9',
     )
-    expect(res.status).toBe(404)
   })
 })
 
