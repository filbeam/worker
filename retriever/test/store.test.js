--- conflicted
+++ resolved
@@ -3,11 +3,7 @@
 import {
   logRetrievalResult,
   getStorageProviderAndValidateClient,
-<<<<<<< HEAD
-  updateDataSetSats,
-=======
   updateDataSetStats,
->>>>>>> cc336c45
 } from '../lib/store.js'
 import { env } from 'cloudflare:test'
 import {
@@ -17,20 +13,12 @@
 
 describe('logRetrievalResult', () => {
   it('inserts a log into local D1 via logRetrievalResult and verifies it', async () => {
-<<<<<<< HEAD
-    const STORAGE_PROVIDER = '0x1234567890abcdef1234567890abcdef12345678'
-    const CLIENT_ADDRESS = '0xabcdef1234567890abcdef1234567890abcdef12'
-
-    await logRetrievalResult(env, {
-      storageProvider: STORAGE_PROVIDER,
-=======
     const STORAGE_PROVIDER_ADDRESS =
       '0x1234567890abcdef1234567890abcdef12345678'
     const CLIENT_ADDRESS = '0xabcdef1234567890abcdef1234567890abcdef12'
 
     await logRetrievalResult(env, {
       storageProviderAddress: STORAGE_PROVIDER_ADDRESS,
->>>>>>> cc336c45
       clientAddress: CLIENT_ADDRESS,
       cacheMiss: false,
       egressBytes: 1234,
@@ -42,11 +30,7 @@
 
     const readOutput = await env.DB.prepare(
       `SELECT 
-<<<<<<< HEAD
-        storage_provider,
-=======
         storage_provider_address,
->>>>>>> cc336c45
         client_address,
         response_status,
         egress_bytes,
@@ -54,20 +38,12 @@
         request_country_code,
         data_set_id 
       FROM retrieval_logs 
-<<<<<<< HEAD
-      WHERE storage_provider = '${STORAGE_PROVIDER}' AND client_address = '${CLIENT_ADDRESS}'`,
-=======
       WHERE storage_provider_address = '${STORAGE_PROVIDER_ADDRESS}' AND client_address = '${CLIENT_ADDRESS}'`,
->>>>>>> cc336c45
     ).all()
     const result = readOutput.results
     assert.deepStrictEqual(result, [
       {
-<<<<<<< HEAD
-        storage_provider: STORAGE_PROVIDER,
-=======
         storage_provider_address: STORAGE_PROVIDER_ADDRESS,
->>>>>>> cc336c45
         client_address: CLIENT_ADDRESS,
         response_status: 200,
         egress_bytes: 1234,
@@ -80,20 +56,12 @@
 })
 
 describe('getStorageProviderAndValidateClient', () => {
-<<<<<<< HEAD
-  const APPROVED_STORAGE_PROVIDER = '0xcb9e86945ca31e6c3120725bf0385cbad684040c'
-  beforeAll(async () => {
-    await withApprovedProvider(env, {
-      id: 20,
-      beneficiary: APPROVED_STORAGE_PROVIDER,
-=======
   const APPROVED_STORAGE_PROVIDER_ADDRESS =
     '0xcb9e86945ca31e6c3120725bf0385cbad684040c'
   beforeAll(async () => {
     await withApprovedProvider(env, {
       id: 20,
       beneficiaryAddress: APPROVED_STORAGE_PROVIDER_ADDRESS,
->>>>>>> cc336c45
       serviceUrl: 'https://approved-provider.xyz',
     })
   })
@@ -104,23 +72,13 @@
     const clientAddress = '0x1234567890abcdef1234567890abcdef12345678'
 
     await env.DB.prepare(
-<<<<<<< HEAD
-      'INSERT INTO data_sets (id, storage_provider, payer, payee, with_cdn) VALUES (?, ?, ?, ?, ?)',
+      'INSERT INTO data_sets (id, storage_provider_address, payer_address, payee_address, with_cdn) VALUES (?, ?, ?, ?, ?)',
     )
       .bind(
         dataSetId,
-        APPROVED_STORAGE_PROVIDER,
-        clientAddress,
-        APPROVED_STORAGE_PROVIDER,
-=======
-      'INSERT INTO data_sets (id, storage_provider_address, payer_address, payee_address, with_cdn) VALUES (?, ?, ?, ?, ?)',
-    )
-      .bind(
-        dataSetId,
-        APPROVED_STORAGE_PROVIDER_ADDRESS,
-        clientAddress,
-        APPROVED_STORAGE_PROVIDER_ADDRESS,
->>>>>>> cc336c45
+        APPROVED_STORAGE_PROVIDER_ADDRESS,
+        clientAddress,
+        APPROVED_STORAGE_PROVIDER_ADDRESS,
         true,
       )
       .run()
@@ -135,14 +93,10 @@
       clientAddress,
       pieceCid,
     )
-<<<<<<< HEAD
-    assert.strictEqual(result.storageProvider, APPROVED_STORAGE_PROVIDER)
-=======
     assert.strictEqual(
       result.storageProviderAddress,
       APPROVED_STORAGE_PROVIDER_ADDRESS,
     )
->>>>>>> cc336c45
   })
 
   it('throws error if pieceCid not found', async () => {
@@ -182,30 +136,17 @@
   it('returns error if no payment rail', async () => {
     const cid = 'cid-unapproved'
     const dataSetId = 'data-set-unapproved'
-<<<<<<< HEAD
-    const storageProvider = APPROVED_STORAGE_PROVIDER
-=======
     const storageProviderAddress = APPROVED_STORAGE_PROVIDER_ADDRESS
->>>>>>> cc336c45
     const clientAddress = '0xabcdef1234567890abcdef1234567890abcdef12'
 
     await env.DB.batch([
       env.DB.prepare(
-<<<<<<< HEAD
-        'INSERT INTO data_sets (id, storage_provider, payer, payee, with_cdn) VALUES (?, ?, ?, ?, ?)',
-      ).bind(
-        dataSetId,
-        storageProvider,
-        clientAddress.replace('a', 'b'),
-        APPROVED_STORAGE_PROVIDER,
-=======
         'INSERT INTO data_sets (id, storage_provider_address, payer_address, payee_address, with_cdn) VALUES (?, ?, ?, ?, ?)',
       ).bind(
         dataSetId,
         storageProviderAddress,
         clientAddress.replace('a', 'b'),
         APPROVED_STORAGE_PROVIDER_ADDRESS,
->>>>>>> cc336c45
         true,
       ),
       env.DB.prepare(
@@ -223,19 +164,11 @@
   it('returns error if withCDN=false', async () => {
     const cid = 'cid-unapproved'
     const dataSetId = 'data-set-unapproved'
-<<<<<<< HEAD
-    const owner = APPROVED_STORAGE_PROVIDER
-=======
     const storageProviderAddress = APPROVED_STORAGE_PROVIDER_ADDRESS
->>>>>>> cc336c45
     const clientAddress = '0xabcdef1234567890abcdef1234567890abcdef12'
 
     await env.DB.batch([
       env.DB.prepare(
-<<<<<<< HEAD
-        'INSERT INTO data_sets (id, storage_provider, payer, payee, with_cdn) VALUES (?, ?, ?, ?, ?)',
-      ).bind(dataSetId, owner, clientAddress, APPROVED_STORAGE_PROVIDER, false),
-=======
         'INSERT INTO data_sets (id, storage_provider_address, payer_address, payee_address, with_cdn) VALUES (?, ?, ?, ?, ?)',
       ).bind(
         dataSetId,
@@ -244,7 +177,6 @@
         APPROVED_STORAGE_PROVIDER_ADDRESS,
         false,
       ),
->>>>>>> cc336c45
       env.DB.prepare(
         'INSERT INTO pieces (id, data_set_id, cid) VALUES (?, ?, ?)',
       ).bind('piece-2', dataSetId, cid),
@@ -257,32 +189,19 @@
     )
   })
 
-<<<<<<< HEAD
-  it('returns storageProvider for approved owner', async () => {
-=======
   it('returns storageProviderAddress for approved owner', async () => {
->>>>>>> cc336c45
     const cid = 'cid-approved'
     const dataSetId = 'data-set-approved'
     const clientAddress = '0xabcdef1234567890abcdef1234567890abcdef12'
 
     await env.DB.batch([
       env.DB.prepare(
-<<<<<<< HEAD
-        'INSERT INTO data_sets (id, storage_provider, payer, payee, with_cdn) VALUES (?, ?, ?, ?, ?)',
-      ).bind(
-        dataSetId,
-        APPROVED_STORAGE_PROVIDER,
-        clientAddress,
-        APPROVED_STORAGE_PROVIDER,
-=======
         'INSERT INTO data_sets (id, storage_provider_address, payer_address, payee_address, with_cdn) VALUES (?, ?, ?, ?, ?)',
       ).bind(
         dataSetId,
         APPROVED_STORAGE_PROVIDER_ADDRESS,
         clientAddress,
         APPROVED_STORAGE_PROVIDER_ADDRESS,
->>>>>>> cc336c45
         true,
       ),
       env.DB.prepare(
@@ -296,39 +215,16 @@
       cid,
     )
 
-<<<<<<< HEAD
-    assert.strictEqual(result.storageProvider, APPROVED_STORAGE_PROVIDER)
-=======
     assert.strictEqual(
       result.storageProviderAddress,
       APPROVED_STORAGE_PROVIDER_ADDRESS,
     )
->>>>>>> cc336c45
   })
   it('returns the storage provider first in the ordering when multiple storage providers share the same pieceCid', async () => {
     const dataSetId1 = 'data-set-a'
     const dataSetId2 = 'data-set-b'
     const pieceCid = 'shared-piece-cid'
     const clientAddress = '0x1234567890abcdef1234567890abcdef12345678'
-<<<<<<< HEAD
-    const storageProvider1 = '0x2a06d234246ed18b6c91de8349ff34c22c7268e7'
-    const storageProvider2 = '0x2a06d234246ed18b6c91de8349ff34c22c7268e9'
-
-    await withApprovedProvider(env, { id: 30, beneficiary: storageProvider1 })
-    await withApprovedProvider(env, { id: 31, beneficiary: storageProvider2 })
-
-    // Insert both owners into separate sets with the same pieceCid
-    await env.DB.prepare(
-      'INSERT INTO data_sets (id, storage_provider, payer, payee, with_cdn) VALUES (?, ?, ?, ?, ?)',
-    )
-      .bind(dataSetId1, storageProvider1, clientAddress, storageProvider1, true)
-      .run()
-
-    await env.DB.prepare(
-      'INSERT INTO data_sets (id, storage_provider, payer, payee, with_cdn) VALUES (?, ?, ?, ?, ?)',
-    )
-      .bind(dataSetId2, storageProvider2, clientAddress, storageProvider2, true)
-=======
     const storageProviderAddress1 = '0x2a06d234246ed18b6c91de8349ff34c22c7268e7'
     const storageProviderAddress2 = '0x2a06d234246ed18b6c91de8349ff34c22c7268e9'
 
@@ -364,7 +260,6 @@
         storageProviderAddress2,
         true,
       )
->>>>>>> cc336c45
       .run()
 
     // Insert same pieceCid for both sets
@@ -380,21 +275,13 @@
       .bind('piece-b', dataSetId2, pieceCid)
       .run()
 
-<<<<<<< HEAD
-    // Should return only the storageProvider1 which is the first in the ordering
-=======
     // Should return only the storageProviderAddress1 which is the first in the ordering
->>>>>>> cc336c45
     const result = await getStorageProviderAndValidateClient(
       env,
       clientAddress,
       pieceCid,
     )
-<<<<<<< HEAD
-    assert.strictEqual(result.storageProvider, storageProvider1)
-=======
     assert.strictEqual(result.storageProviderAddress, storageProviderAddress1)
->>>>>>> cc336c45
   })
 
   it('ignores owners that are not approved by Filecoin Warm Storage Service', async () => {
@@ -402,21 +289,12 @@
     const dataSetId2 = '1'
     const pieceCid = 'shared-piece-cid'
     const clientAddress = '0x1234567890abcdef1234567890abcdef12345678'
-<<<<<<< HEAD
-    const storageProvider1 = '0x1006d234246ed18b6c91de8349ff34c22c726801'
-    const storageProvider2 = '0x2006d234246ed18b6c91de8349ff34c22c726801'
-
-    await withApprovedProvider(env, {
-      id: 40,
-      beneficiary: storageProvider1,
-=======
     const storageProviderAddress1 = '0x1006d234246ed18b6c91de8349ff34c22c726801'
     const storageProviderAddress2 = '0x2006d234246ed18b6c91de8349ff34c22c726801'
 
     await withApprovedProvider(env, {
       id: 40,
       beneficiaryAddress: storageProviderAddress1,
->>>>>>> cc336c45
       serviceUrl: 'https://pdp-provider-1.xyz',
     })
 
@@ -424,40 +302,24 @@
 
     // Important: we must insert the unapproved provider first!
     await withDataSetPieces(env, {
-<<<<<<< HEAD
-      payer: clientAddress,
-      storageProvider: storageProvider2,
-      payee: storageProvider2,
-=======
       payerAddress: clientAddress,
       storageProviderAddress: storageProviderAddress2,
       payeeAddress: storageProviderAddress2,
->>>>>>> cc336c45
       dataSetId: dataSetId2,
       withCDN: true,
       pieceCid,
     })
 
     await withDataSetPieces(env, {
-<<<<<<< HEAD
-      payer: clientAddress,
-      storageProvider: storageProvider1,
-      payee: storageProvider1,
-=======
       payerAddress: clientAddress,
       storageProviderAddress: storageProviderAddress1,
       payeeAddress: storageProviderAddress1,
->>>>>>> cc336c45
       dataSetId: dataSetId1,
       withCDN: true,
       pieceCid,
     })
 
-<<<<<<< HEAD
-    // Should return storageProvider1 because storageProvider2 is not approved
-=======
     // Should return storageProviderAddress1 because storageProviderAddress2 is not approved
->>>>>>> cc336c45
     const result = await getStorageProviderAndValidateClient(
       env,
       clientAddress,
@@ -465,24 +327,13 @@
     )
     assert.deepStrictEqual(result, {
       dataSetId: dataSetId1,
-<<<<<<< HEAD
-      storageProvider: storageProvider1.toLowerCase(),
-=======
       storageProviderAddress: storageProviderAddress1.toLowerCase(),
->>>>>>> cc336c45
       serviceUrl: 'https://pdp-provider-1.xyz',
     })
   })
 })
 
 describe('updateDataSetStats', () => {
-<<<<<<< HEAD
-  it('inserts and updates egress stats', async () => {
-    const DATA_SET_ID = 'test-data-set-1'
-    const EGRESS_BYTES = 123456
-
-    await updateDataSetSats(env, {
-=======
   it('updates egress stats', async () => {
     const DATA_SET_ID = 'test-data-set-1'
     const EGRESS_BYTES = 123456
@@ -491,7 +342,6 @@
       dataSetId: DATA_SET_ID,
     })
     await updateDataSetStats(env, {
->>>>>>> cc336c45
       dataSetId: DATA_SET_ID,
       egressBytes: EGRESS_BYTES,
     })
@@ -512,11 +362,7 @@
     ])
 
     // Update the egress stats
-<<<<<<< HEAD
-    await updateDataSetSats(env, {
-=======
     await updateDataSetStats(env, {
->>>>>>> cc336c45
       dataSetId: DATA_SET_ID,
       egressBytes: 1000,
     })
