--- conflicted
+++ resolved
@@ -192,15 +192,9 @@
 }
 
 /**
-<<<<<<< HEAD
- * @param {Env} env - Worker environment (contains D1 binding).
+ * @param {Pick<Env, 'DB'>} env - Worker environment (contains D1 binding).
  * @param {object} params - Parameters for the data set update.
  * @param {string} params.dataSetId - The ID of the data set to update.
-=======
- * @param {Pick<Env, 'DB'>} env - Worker environment (contains D1 binding).
- * @param {object} params - Parameters for the proof set update.
- * @param {string} params.proofSetId - The ID of the proof set to update.
->>>>>>> 3705ed25
  * @param {number} params.egressBytes - The egress bytes used for the response.
  */
 export async function updateDataSetStats(env, { dataSetId, egressBytes }) {
