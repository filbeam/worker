import { defineWorkersProject } from '@cloudflare/vitest-pool-workers/config'

export default defineWorkersProject(async () => {
<<<<<<< HEAD
  // Read all migrations in the `migrations` directory
  return {
    test: {
      setupFiles: [],
=======
  return {
    test: {
>>>>>>> 9107a5d0
      poolOptions: {
        workers: {
          singleWorker: true,
          wrangler: {
            configPath: './wrangler.toml',
            environment: 'dev',
          },
        },
      },
    },
  }
})<|MERGE_RESOLUTION|>--- conflicted
+++ resolved
@@ -1,15 +1,8 @@
 import { defineWorkersProject } from '@cloudflare/vitest-pool-workers/config'
 
 export default defineWorkersProject(async () => {
-<<<<<<< HEAD
-  // Read all migrations in the `migrations` directory
   return {
     test: {
-      setupFiles: [],
-=======
-  return {
-    test: {
->>>>>>> 9107a5d0
       poolOptions: {
         workers: {
           singleWorker: true,
