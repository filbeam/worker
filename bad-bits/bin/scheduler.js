import { fetchAndStoreBadBits } from '../lib/bad-bits.js'

<<<<<<< HEAD
=======
/** @type {ExportedHandler<{ KV: KVNamespace }>} */
>>>>>>> 9107a5d0
export default {
  /**
   * @param {ScheduledController} _controller
   * @param {{ KV: KVNamespace }} env
   * @param {ExecutionContext} _ctx
   */
  async scheduled(_controller, env, _ctx) {
    console.log('Running scheduled bad bits update...')
    try {
      await fetchAndStoreBadBits(env)
      console.log('Updated bad bits denylist')
    } catch (error) {
      console.error('Failed to update bad bits denylist:', error)
      throw error
    }
  },
}<|MERGE_RESOLUTION|>--- conflicted
+++ resolved
@@ -1,9 +1,6 @@
 import { fetchAndStoreBadBits } from '../lib/bad-bits.js'
 
-<<<<<<< HEAD
-=======
 /** @type {ExportedHandler<{ KV: KVNamespace }>} */
->>>>>>> 9107a5d0
 export default {
   /**
    * @param {ScheduledController} _controller
