--- conflicted
+++ resolved
@@ -20,13 +20,8 @@
   "prettier": "@checkernetwork/prettier-config",
   "devDependencies": {
     "@checkernetwork/prettier-config": "^1.0.1",
-<<<<<<< HEAD
-    "@cloudflare/vitest-pool-workers": "^0.8.47",
-    "@types/node": "^22.15.32",
-=======
     "@cloudflare/vitest-pool-workers": "^0.8.49",
     "@types/node": "^22.16.0",
->>>>>>> f39bfa60
     "neostandard": "^0.12.1",
     "prettier": "^3.5.3",
     "typescript": "^5.8.3",
