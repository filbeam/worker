--- conflicted
+++ resolved
@@ -10,11 +10,7 @@
     "retriever"
   ],
   "scripts": {
-<<<<<<< HEAD
-    "deploy:calibnet": "npm run deploy --workspaces --if-present",
-=======
     "deploy:calibration": "npm run deploy:calibration --workspaces --if-present",
->>>>>>> 9178bb3a
     "lint": "eslint && prettier --check . && tsc -p .",
     "lint:fix": "eslint --fix && prettier --write .",
     "test": "npm test --workspaces --if-present"
