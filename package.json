{
  "name": "filcdn-worker",
  "version": "1.0.0",
  "private": false,
  "description": "FilCDN Cloudflare Worker",
  "license": "MIT",
  "author": "Space Meridian <filcdn@meridian.space>",
  "main": "bin/worker.js",
  "scripts": {
    "deploy": "wrangler deploy --env production",
    "deploy:dev": "wrangler deploy --env dev",
    "dev": "wrangler dev --env dev && wrangler d1 migrations apply filcdn-stats --local",
<<<<<<< HEAD
    "lint": "eslint && prettier --check .",
=======
    "lint": "eslint && prettier --check && tsc -p .",
>>>>>>> d405d91b
    "lint:fix": "eslint --fix && prettier --write .",
    "start": "wrangler dev",
    "test": "vitest run"
  },
  "prettier": "@checkernetwork/prettier-config",
  "dependencies": {
    "debug": "^4.4.1",
    "neostandard": "^0.12.1",
    "prettier": "^3.5.3"
  },
  "devDependencies": {
    "@checkernetwork/prettier-config": "^1.0.1",
    "@cloudflare/vitest-pool-workers": "^0.8.33",
    "@types/node": "^22.15.24",
    "typescript": "^5.8.3",
    "vitest": "3.1.4",
    "wrangler": "^4.17.0"
  }
}<|MERGE_RESOLUTION|>--- conflicted
+++ resolved
@@ -10,11 +10,7 @@
     "deploy": "wrangler deploy --env production",
     "deploy:dev": "wrangler deploy --env dev",
     "dev": "wrangler dev --env dev && wrangler d1 migrations apply filcdn-stats --local",
-<<<<<<< HEAD
-    "lint": "eslint && prettier --check .",
-=======
     "lint": "eslint && prettier --check && tsc -p .",
->>>>>>> d405d91b
     "lint:fix": "eslint --fix && prettier --write .",
     "start": "wrangler dev",
     "test": "vitest run"
