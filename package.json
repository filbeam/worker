--- conflicted
+++ resolved
@@ -10,11 +10,8 @@
     "indexer",
     "piece-retriever",
     "terminator",
-<<<<<<< HEAD
-    "usage-reporter",
-=======
->>>>>>> 63047826
-    "workflows"
+    "workflows",
+    "usage-reporter"
   ],
   "scripts": {
     "build:types": "npm run build:types --workspaces --if-present",
