{
  "name": "@filbeam/monorepo",
  "version": "1.0.0",
  "private": true,
  "description": "FilBeam Cloudflare Workers Monorepo",
  "author": "Space Meridian <filbeam@meridian.space>",
  "type": "module",
  "workspaces": [
    "bad-bits",
    "indexer",
    "piece-retriever",
    "terminator",
    "workflows"
  ],
  "scripts": {
    "build:types": "npm run build:types --workspaces --if-present",
    "deploy:calibration": "npm run deploy:calibration --workspaces --if-present",
    "deploy:mainnet": "npm run deploy:mainnet --workspaces --if-present",
    "lint": "eslint && prettier --check . && tsc -b",
    "lint:fix": "eslint --fix && prettier --write .",
    "test": "npm run lint && wrangler d1 migrations apply test-db --local --cwd db && vitest run",
    "update-ts-project": "node bin/update-ts-project.js"
  },
  "prettier": "@checkernetwork/prettier-config",
  "devDependencies": {
    "@checkernetwork/prettier-config": "^1.0.1",
<<<<<<< HEAD
    "@cloudflare/vitest-pool-workers": "^0.9.13",
    "@npmcli/map-workspaces": "^5.0.0",
=======
    "@cloudflare/vitest-pool-workers": "^0.9.14",
>>>>>>> 534032af
    "@types/node": "^22.18.12",
    "neostandard": "^0.12.1",
    "prettier": "^3.6.2",
    "typescript": "^5.9.3",
    "vitest": "3.1.4",
    "wrangler": "^4.44.0"
  }
}<|MERGE_RESOLUTION|>--- conflicted
+++ resolved
@@ -24,12 +24,8 @@
   "prettier": "@checkernetwork/prettier-config",
   "devDependencies": {
     "@checkernetwork/prettier-config": "^1.0.1",
-<<<<<<< HEAD
-    "@cloudflare/vitest-pool-workers": "^0.9.13",
+    "@cloudflare/vitest-pool-workers": "^0.9.14",
     "@npmcli/map-workspaces": "^5.0.0",
-=======
-    "@cloudflare/vitest-pool-workers": "^0.9.14",
->>>>>>> 534032af
     "@types/node": "^22.18.12",
     "neostandard": "^0.12.1",
     "prettier": "^3.6.2",
