{
  "name": "@filbeam/monorepo",
  "version": "1.0.0",
  "private": true,
  "description": "FilBeam Cloudflare Workers Monorepo",
  "author": "Space Meridian <filbeam@meridian.space>",
  "type": "module",
  "workspaces": [
    "bad-bits",
    "indexer",
    "piece-retriever",
    "terminator",
<<<<<<< HEAD
    "usage-reporter",
    "workflows",
    "payment-settler"
=======
    "workflows",
    "usage-reporter"
>>>>>>> e19e333e
  ],
  "scripts": {
    "build:types": "npm run build:types --workspaces --if-present",
    "deploy:calibration": "npm run deploy:calibration --workspaces --if-present",
    "deploy:mainnet": "npm run deploy:mainnet --workspaces --if-present",
    "lint": "eslint && prettier --check . && tsc -p .",
    "lint:fix": "eslint --fix && prettier --write .",
    "test": "npm run lint && wrangler d1 migrations apply test-db --local --cwd db && vitest run"
  },
  "prettier": "@checkernetwork/prettier-config",
  "devDependencies": {
    "@checkernetwork/prettier-config": "^1.0.1",
    "@cloudflare/vitest-pool-workers": "^0.9.13",
    "@types/node": "^22.18.11",
    "neostandard": "^0.12.1",
    "prettier": "^3.6.2",
    "typescript": "^5.9.3",
    "vitest": "3.1.4",
    "wrangler": "^4.43.0"
  }
}<|MERGE_RESOLUTION|>--- conflicted
+++ resolved
@@ -10,14 +10,9 @@
     "indexer",
     "piece-retriever",
     "terminator",
-<<<<<<< HEAD
+    "workflows",
     "usage-reporter",
-    "workflows",
     "payment-settler"
-=======
-    "workflows",
-    "usage-reporter"
->>>>>>> e19e333e
   ],
   "scripts": {
     "build:types": "npm run build:types --workspaces --if-present",
