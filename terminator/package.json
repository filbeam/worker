{
  "name": "@filbeam/terminator",
  "version": "1.0.0",
  "private": true,
  "description": "FilBeam Terminator Worker",
  "author": "Space Meridian <filbeam@meridian.space>",
  "type": "module",
  "main": "bin/terminator.js",
  "scripts": {
    "build:types": "wrangler types",
    "deploy:calibration": "wrangler deploy --env calibration",
    "deploy:mainnet": "wrangler deploy --env mainnet",
    "start": "wrangler d1 migrations apply dev-db --local --env dev --cwd ../db  && wrangler dev --env dev",
    "test": "vitest run"
  },
  "dependencies": {
<<<<<<< HEAD
    "@filbeam/workflows": "file:../workflows",
    "viem": "^2.38.0"
=======
    "viem": "^2.38.1"
>>>>>>> 5b1d5525
  },
  "devDependencies": {
    "@cloudflare/vitest-pool-workers": "^0.9.12",
    "@types/validator": "^13.15.2"
  }
}<|MERGE_RESOLUTION|>--- conflicted
+++ resolved
@@ -14,12 +14,8 @@
     "test": "vitest run"
   },
   "dependencies": {
-<<<<<<< HEAD
     "@filbeam/workflows": "file:../workflows",
-    "viem": "^2.38.0"
-=======
     "viem": "^2.38.1"
->>>>>>> 5b1d5525
   },
   "devDependencies": {
     "@cloudflare/vitest-pool-workers": "^0.9.12",
