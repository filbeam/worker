--- conflicted
+++ resolved
@@ -1041,7 +1041,6 @@
   })
 })
 
-<<<<<<< HEAD
 describe('POST /fwss/cdn-payment-rails-topped-up', () => {
   beforeEach(async () => {
     await env.DB.exec('DELETE FROM data_sets')
@@ -1297,10 +1296,7 @@
   })
 })
 
-describe('POST /filbeam/usage-reported', () => {
-=======
 describe('POST /filbeam-operator/usage-reported', () => {
->>>>>>> c49f7b64
   it('validates required fields', async () => {
     const testCases = [
       { payload: {}, expectedError: 'Invalid payload' },
