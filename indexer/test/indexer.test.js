--- conflicted
+++ resolved
@@ -347,13 +347,8 @@
           body: JSON.stringify({
             data_set_id: dataSetId,
             payer: '0xPayerAddress',
-<<<<<<< HEAD
             providerId,
-            with_cdn: true,
-=======
-            payee: '0xPayeeAddress',
             metadata_keys: ['withCDN'],
->>>>>>> cc336c45
           }),
         },
       )
