--- conflicted
+++ resolved
@@ -450,48 +450,22 @@
       expect(await res.text()).toBe('Bad Request')
     })
     it('inserts a provider URL', async () => {
-<<<<<<< HEAD
-      const providerUrl = 'https://provider.example.com'
-      const owner = '0xOwnerAddress'
-=======
       const pieceRetrievalUrl = 'https://provider.example.com'
       const provider = '0x5A23b7df87f59A291C26A2A1d684AD03Ce9B68DC'
->>>>>>> 9d2a6174
       const req = new Request('https://host/provider-registered', {
         method: 'POST',
         headers: {
           [env.SECRET_HEADER_KEY]: env.SECRET_HEADER_VALUE,
         },
         body: JSON.stringify({
-<<<<<<< HEAD
-          provider: owner,
-          pdpUrl: providerUrl,
-=======
           provider,
           piece_retrieval_url: pieceRetrievalUrl,
->>>>>>> 9d2a6174
         }),
       })
       const res = await workerImpl.fetch(req, env)
       expect(res.status).toBe(200)
       expect(await res.text()).toBe('OK')
 
-<<<<<<< HEAD
-      const { results: ownerUrls } = await env.DB.prepare(
-        'SELECT * FROM owner_urls WHERE owner = ?',
-      )
-        .bind(owner.toLowerCase())
-        .all()
-      expect(ownerUrls.length).toBe(1)
-      expect(ownerUrls[0].owner).toBe(owner.toLowerCase())
-      expect(ownerUrls[0].url).toBe(providerUrl)
-    })
-  })
-  it('updates provider URLs for an existing owner', async () => {
-    const providerUrl = 'https://provider.example.com'
-    const owner = '0xOwnerAddress'
-    const newProviderUrl = 'https://new-provider.example.com'
-=======
       const { results: providerUrls } = await env.DB.prepare(
         'SELECT * FROM provider_urls WHERE address = ?',
       )
@@ -506,7 +480,6 @@
     const pieceRetrievalUrl = 'https://provider.example.com'
     const provider = '0x5A23b7df87f59A291C26A2A1d684AD03Ce9B68DC'
     const newpieceRetrievalUrl = 'https://new-provider.example.com'
->>>>>>> 9d2a6174
 
     // First insert the initial provider URL
     let req = new Request('https://host/provider-registered', {
@@ -515,13 +488,8 @@
         [env.SECRET_HEADER_KEY]: env.SECRET_HEADER_VALUE,
       },
       body: JSON.stringify({
-<<<<<<< HEAD
-        provider: owner,
-        pdpUrl: providerUrl,
-=======
         provider,
         piece_retrieval_url: pieceRetrievalUrl,
->>>>>>> 9d2a6174
       }),
     })
     let res = await workerImpl.fetch(req, env)
@@ -535,32 +503,14 @@
         [env.SECRET_HEADER_KEY]: env.SECRET_HEADER_VALUE,
       },
       body: JSON.stringify({
-<<<<<<< HEAD
-        provider: owner,
-        pdpUrl: newProviderUrl,
-=======
         provider,
         piece_retrieval_url: newpieceRetrievalUrl,
->>>>>>> 9d2a6174
       }),
     })
     res = await workerImpl.fetch(req, env)
     expect(res.status).toBe(200)
     expect(await res.text()).toBe('OK')
 
-<<<<<<< HEAD
-    const { results: ownerUrls } = await env.DB.prepare(
-      'SELECT * FROM owner_urls WHERE owner = ?',
-    )
-      .bind(owner.toLowerCase())
-      .all()
-    expect(ownerUrls.length).toBe(1)
-    expect(ownerUrls[0].owner).toBe(owner.toLowerCase())
-    expect(ownerUrls[0].url).toBe(newProviderUrl)
-  })
-  describe('POST /provider-removed', () => {
-    // Test for missing provider
-=======
     const { results: providerUrls } = await env.DB.prepare(
       'SELECT * FROM provider_urls WHERE address = ?',
     )
@@ -651,7 +601,6 @@
     testInvalidValidEthereumAddress('provider-registered')
   })
   describe('POST /provider-removed', () => {
->>>>>>> 9d2a6174
     it('returns 400 if provider is missing', async () => {
       const req = new Request('https://host/provider-removed', {
         method: 'POST',
@@ -665,14 +614,8 @@
       expect(await res.text()).toBe('Bad Request')
     })
 
-<<<<<<< HEAD
-    // Test for successfully removing a provider
-    it('removes a provider from the owner_urls table', async () => {
-      const owner = '0xOwnerAddress'
-=======
     it('removes a provider from the provider_urls table', async () => {
       const provider = '0x5A23b7df87f59A291C26A2A1d684AD03Ce9B68DC'
->>>>>>> 9d2a6174
 
       // First, insert a provider
       const insertReq = new Request('https://host/provider-registered', {
@@ -681,35 +624,22 @@
           [env.SECRET_HEADER_KEY]: env.SECRET_HEADER_VALUE,
         },
         body: JSON.stringify({
-<<<<<<< HEAD
-          provider: owner,
-          pdpUrl: 'https://provider.example.com',
-=======
           provider,
           piece_retrieval_url: 'https://provider.example.com',
->>>>>>> 9d2a6174
         }),
       })
       const insertRes = await workerImpl.fetch(insertReq, env)
       expect(insertRes.status).toBe(200)
       expect(await insertRes.text()).toBe('OK')
 
-<<<<<<< HEAD
-      // Now, remove the provider using the providerId
-=======
       // Now, remove the provider
->>>>>>> 9d2a6174
       const removeReq = new Request('https://host/provider-removed', {
         method: 'POST',
         headers: {
           [env.SECRET_HEADER_KEY]: env.SECRET_HEADER_VALUE,
         },
         body: JSON.stringify({
-<<<<<<< HEAD
-          provider: owner,
-=======
           provider,
->>>>>>> 9d2a6174
         }),
       })
       const removeRes = await workerImpl.fetch(removeReq, env)
@@ -718,27 +648,15 @@
 
       // Verify that the provider is removed from the database
       const { results: ownerUrls } = await env.DB.prepare(
-<<<<<<< HEAD
-        'SELECT * FROM owner_urls WHERE owner = ?',
-      )
-        .bind(owner)
-=======
         'SELECT * FROM provider_urls WHERE address =?',
       )
         .bind(provider)
->>>>>>> 9d2a6174
         .all()
       expect(ownerUrls.length).toBe(0) // The provider should be removed
     })
 
-<<<<<<< HEAD
-    // Test for non-existent provider (provider does not exist)
-    it('returns 404 if the provider does not exist', async () => {
-      const nonExistentProvider = 'nonexistent-provider-id'
-=======
     it('returns 404 if the provider does not exist', async () => {
       const nonExistentProvider = '0x5A23b7df87f59A291C26A2A1d684AD03Ce9B68DC'
->>>>>>> 9d2a6174
       const req = new Request('https://host/provider-removed', {
         method: 'POST',
         headers: {
@@ -752,10 +670,6 @@
       expect(res.status).toBe(404)
       expect(await res.text()).toBe('Provider Not Found')
     })
-<<<<<<< HEAD
-  })
-})
-=======
     it('returns 400 when provider is an invalid Ethereum address', async () => {
       await testInvalidValidEthereumAddress('provider-removed')
     })
@@ -791,5 +705,4 @@
     )
     expect(await res.text()).toBe('Bad Request')
   }
-}
->>>>>>> 9d2a6174
+}