--- conflicted
+++ resolved
@@ -51,17 +51,12 @@
         console.error('Invalid payload', payload)
         return new Response('Bad Request', { status: 400 })
       }
-<<<<<<< HEAD
+      console.log(
+        `New proof set (set_id=${payload.set_id}, owner=${payload.owner})`,
+      )
       try {
         await env.DB.prepare(
           `
-=======
-      console.log(
-        `New proof set (set_id=${payload.set_id}, owner=${payload.owner})`,
-      )
-      await env.DB.prepare(
-        `
->>>>>>> 6a8c5e16
           INSERT INTO indexer_proof_sets (
             set_id,
             owner
@@ -125,8 +120,9 @@
               }
             }),
           )
-
-<<<<<<< HEAD
+      console.log(
+        `New roots (root_ids=[${rootIds.join(', ')}], root_cids=[${rootCids.join(', ')}], set_id=${payload.set_id})`,
+      )
       try {
         await env.DB.prepare(
           `
@@ -147,17 +143,6 @@
               String(payload.set_id),
               rootCids[i],
             ]),
-=======
-      console.log(
-        `New roots (root_ids=[${rootIds.join(', ')}], root_cids=[${rootCids.join(', ')}], set_id=${payload.set_id})`,
-      )
-      await env.DB.prepare(
-        `
-          INSERT INTO indexer_roots (
-            root_id,
-            set_id,
-            root_cid
->>>>>>> 6a8c5e16
           )
           .run()
       } catch (err) {
@@ -186,17 +171,12 @@
         console.error('Invalid payload', payload)
         return new Response('Bad Request', { status: 400 })
       }
-<<<<<<< HEAD
+      console.log(
+        `New proof set rail (proof_set_id=${payload.proof_set_id}, rail_id=${payload.rail_id}, payer=${payload.payer}, payee=${payload.payee}, with_cdn=${payload.with_cdn})`,
+      )
       try {
         await env.DB.prepare(
           `
-=======
-      console.log(
-        `New proof set rail (proof_set_id=${payload.proof_set_id}, rail_id=${payload.rail_id}, payer=${payload.payer}, payee=${payload.payee}, with_cdn=${payload.with_cdn})`,
-      )
-      await env.DB.prepare(
-        `
->>>>>>> 6a8c5e16
           INSERT INTO indexer_proof_set_rails (
             proof_set_id,
             rail_id,
