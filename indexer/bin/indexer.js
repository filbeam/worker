import { createPdpVerifierClient as defaultCreatePdpVerifierClient } from '../lib/pdp-verifier.js'

export default {
  /**
   * @param {Request} request
   * @param {Env} env
   * @param {ExecutionContext} ctx
   * @param {object} options
   * @param {typeof defaultCreatePdpVerifierClient} [options.createPdpVerifierClient]
   * @returns {Promise<Response>}
   */
<<<<<<< HEAD
  async fetch(
    request,
    env,
    ctx,
    { createPdpVerifierClient = defaultCreatePdpVerifierClient } = {},
  ) {
=======
  async fetch(request, env, ctx) {
>>>>>>> 070df792
    // TypeScript setup is broken in our monorepo
    // There are multiple global Env interfaces defined (one per worker),
    // TypeScript merges them in a way that breaks our code.
    // We should eventually fix that.
    // @ts-ignore
<<<<<<< HEAD
    const { GLIF_TOKEN, RPC_URL, PDP_VERIFIER_ADDRESS } = env
=======
    const { SECRET_HEADER_KEY, SECRET_HEADER_VALUE } = env
    if (request.headers.get(SECRET_HEADER_KEY) !== SECRET_HEADER_VALUE) {
      return new Response('Unauthorized', { status: 401 })
    }
>>>>>>> 070df792

    if (request.method !== 'POST') {
      return new Response('Method Not Allowed', { status: 405 })
    }
    const payload = await request.json()
    const pathname = new URL(request.url).pathname
    if (pathname === '/proof-set-created') {
      if (!payload.set_id || !payload.owner) {
        return new Response('Bad Request', { status: 400 })
      }
      await env.DB.prepare(
        `
          INSERT INTO indexer_proof_sets (
            set_id,
            owner
          )
          VALUES (?, ?)
          ON CONFLICT DO NOTHING
        `,
      )
        .bind(payload.set_id, payload.owner)
        .run()
      return new Response('OK', { status: 200 })
    } else if (pathname === '/roots-added') {
      if (
        !payload.set_id ||
        !payload.root_ids ||
        !Array.isArray(payload.root_ids) ||
        !payload.root_ids.every(
          (/** @type {any} */ item) => typeof item === 'string',
        )
      ) {
        return new Response('Bad Request', { status: 400 })
      }

      /** @type {string[]} */
      const rootIds = payload.root_ids

      const setId = BigInt(payload.set_id)

      const pdpVerifier = createPdpVerifierClient({
        rpcUrl: RPC_URL,
        glifToken: GLIF_TOKEN,
        pdpVerifierAddress: PDP_VERIFIER_ADDRESS,
      })

      const rootCids =
        payload.root_cids && Array.isArray(payload.root_cids)
          ? payload.root_cids.map((/** @type {unknown} */ cid) => String(cid))
          : await Promise.all(
              rootIds.map((rootId) =>
                pdpVerifier.getRootCid(setId, BigInt(rootId)),
              ),
            )

      await env.DB.prepare(
        `
          INSERT INTO indexer_roots (
            root_id,
            set_id,
            root_cid
          )
          VALUES ${new Array(payload.root_ids.length)
            .fill(null)
            .map(() => '(?, ?, ?)')
            .join(', ')}
          ON CONFLICT DO NOTHING
        `,
      )
        .bind(
          ...rootIds.flatMap((rootId, i) => [
            String(rootId),
            String(payload.set_id),
            // TODO: use root_cids from the event
            // payload.root_cids ? String(payload.root_cids[i]) : null,
            rootCids[i],
          ]),
        )
        .run()
      return new Response('OK', { status: 200 })
    } else if (pathname === '/proof-set-rail-created') {
      if (
        !payload.proof_set_id ||
        !payload.rail_id ||
        !payload.payer ||
        !payload.payee
      ) {
        return new Response('Bad Request', { status: 400 })
      }
      await env.DB.prepare(
        `
          INSERT INTO indexer_proof_set_rails (
            proof_set_id,
            rail_id,
            payer,
            payee,
            with_cdn
          )
          VALUES (?, ?, ?, ?, ?)
          ON CONFLICT DO NOTHING
        `,
      )
        .bind(
          payload.proof_set_id,
          payload.rail_id,
          payload.payer,
          payload.payee,
          payload.with_cdn || null,
        )
        .run()
      return new Response('OK', { status: 200 })
    } else {
      return new Response('Not Found', { status: 404 })
    }
  },
}<|MERGE_RESOLUTION|>--- conflicted
+++ resolved
@@ -9,29 +9,31 @@
    * @param {typeof defaultCreatePdpVerifierClient} [options.createPdpVerifierClient]
    * @returns {Promise<Response>}
    */
-<<<<<<< HEAD
   async fetch(
     request,
     env,
     ctx,
     { createPdpVerifierClient = defaultCreatePdpVerifierClient } = {},
   ) {
-=======
-  async fetch(request, env, ctx) {
->>>>>>> 070df792
     // TypeScript setup is broken in our monorepo
     // There are multiple global Env interfaces defined (one per worker),
     // TypeScript merges them in a way that breaks our code.
     // We should eventually fix that.
-    // @ts-ignore
-<<<<<<< HEAD
-    const { GLIF_TOKEN, RPC_URL, PDP_VERIFIER_ADDRESS } = env
-=======
-    const { SECRET_HEADER_KEY, SECRET_HEADER_VALUE } = env
+    const {
+      // @ts-ignore
+      GLIF_TOKEN,
+      // @ts-ignore
+      RPC_URL,
+      // @ts-ignore
+      PDP_VERIFIER_ADDRESS,
+      // @ts-ignore
+      SECRET_HEADER_KEY,
+      // @ts-ignore
+      SECRET_HEADER_VALUE,
+    } = env
     if (request.headers.get(SECRET_HEADER_KEY) !== SECRET_HEADER_VALUE) {
       return new Response('Unauthorized', { status: 401 })
     }
->>>>>>> 070df792
 
     if (request.method !== 'POST') {
       return new Response('Method Not Allowed', { status: 405 })
