--- conflicted
+++ resolved
@@ -1,8 +1,4 @@
-<<<<<<< HEAD
-import { handleProviderRegistered } from '../lib/handle-provider-events.js'
-=======
 import { handleProviderRegistered } from '../lib/provider-events-handler.js'
->>>>>>> 594e9250
 import { createPdpVerifierClient as defaultCreatePdpVerifierClient } from '../lib/pdp-verifier.js'
 
 export default {
@@ -181,13 +177,8 @@
         .run()
       return new Response('OK', { status: 200 })
     } else if (pathname === '/provider-registered') {
-<<<<<<< HEAD
-      const { provider, pdp_url: pdpUrl } = payload
-      return await handleProviderRegistered(env, provider, pdpUrl)
-=======
       const { provider, piece_retrieval_url: pieceRetrievalUrl } = payload
       return await handleProviderRegistered(env, provider, pieceRetrievalUrl)
->>>>>>> 594e9250
     } else {
       return new Response('Not Found', { status: 404 })
     }
