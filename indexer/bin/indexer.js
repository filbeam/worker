import {
  handleProviderRegistered,
  handleProviderRemoved,
<<<<<<< HEAD
} from '../lib/handler.js'
=======
} from '../lib/provider-events-handler.js'
>>>>>>> 9d2a6174
import { createPdpVerifierClient as defaultCreatePdpVerifierClient } from '../lib/pdp-verifier.js'

export default {
  /**
   * @param {Request} request
   * @param {Env} env
   * @param {ExecutionContext} ctx
   * @param {object} options
   * @param {typeof defaultCreatePdpVerifierClient} [options.createPdpVerifierClient]
   * @returns {Promise<Response>}
   */
  async fetch(
    request,
    env,
    ctx,
    { createPdpVerifierClient = defaultCreatePdpVerifierClient } = {},
  ) {
    // TypeScript setup is broken in our monorepo
    // There are multiple global Env interfaces defined (one per worker),
    // TypeScript merges them in a way that breaks our code.
    // We should eventually fix that.
    const {
      // @ts-ignore
      GLIF_TOKEN,
      // @ts-ignore
      RPC_URL,
      // @ts-ignore
      PDP_VERIFIER_ADDRESS,
      // @ts-ignore
      SECRET_HEADER_KEY,
      // @ts-ignore
      SECRET_HEADER_VALUE,
    } = env
    if (request.headers.get(SECRET_HEADER_KEY) !== SECRET_HEADER_VALUE) {
      return new Response('Unauthorized', { status: 401 })
    }

    if (request.method !== 'POST') {
      return new Response('Method Not Allowed', { status: 405 })
    }
    const payload = await request.json()
    const pathname = new URL(request.url).pathname
    if (pathname === '/proof-set-created') {
      if (
        !(
          typeof payload.set_id === 'number' ||
          typeof payload.set_id === 'string'
        ) ||
        !payload.owner
      ) {
        console.error('Invalid payload', payload)
        return new Response('Bad Request', { status: 400 })
      }
      console.log(
        `New proof set (set_id=${payload.set_id}, owner=${payload.owner})`,
      )
      await env.DB.prepare(
        `
          INSERT INTO indexer_proof_sets (
            set_id,
            owner
          )
          VALUES (?, ?)
          ON CONFLICT DO NOTHING
        `,
      )
        .bind(String(payload.set_id), payload.owner?.toLowerCase())
        .run()
      return new Response('OK', { status: 200 })
    } else if (pathname === '/roots-added') {
      if (
        !(
          typeof payload.set_id === 'number' ||
          typeof payload.set_id === 'string'
        ) ||
        !payload.root_ids ||
        typeof payload.root_ids !== 'string'
      ) {
        console.error('Invalid payload', payload)
        return new Response('Bad Request', { status: 400 })
      }

      /** @type {string[]} */
      const rootIds = payload.root_ids.split(',')

      const setId = BigInt(payload.set_id)

      const pdpVerifier = createPdpVerifierClient({
        rpcUrl: RPC_URL,
        glifToken: GLIF_TOKEN,
        pdpVerifierAddress: PDP_VERIFIER_ADDRESS,
      })

      const rootCids = payload.root_cids
        ? payload.root_cids.split(',')
        : await Promise.all(
            rootIds.map(async (rootId) => {
              try {
                return await pdpVerifier.getRootCid(setId, BigInt(rootId))
              } catch (/** @type {any} */ err) {
                console.error(
                  `Cannot get root CID for setId=${setId} rootId=${rootId}: ${err?.stack ?? err}`,
                )
                throw err
              }
            }),
          )

      console.log(
        `New roots (root_ids=[${rootIds.join(', ')}], root_cids=[${rootCids.join(', ')}], set_id=${payload.set_id})`,
      )
      await env.DB.prepare(
        `
          INSERT INTO indexer_roots (
            root_id,
            set_id,
            root_cid
          )
          VALUES ${new Array(rootIds.length)
            .fill(null)
            .map(() => '(?, ?, ?)')
            .join(', ')}
          ON CONFLICT DO NOTHING
        `,
      )
        .bind(
          ...rootIds.flatMap((rootId, i) => [
            String(rootId),
            String(payload.set_id),
            rootCids[i],
          ]),
        )
        .run()
      return new Response('OK', { status: 200 })
    } else if (pathname === '/proof-set-rail-created') {
      if (
        !payload.proof_set_id ||
        !(
          typeof payload.proof_set_id === 'number' ||
          typeof payload.proof_set_id === 'string'
        ) ||
        !payload.rail_id ||
        !(
          typeof payload.rail_id === 'number' ||
          typeof payload.rail_id === 'string'
        ) ||
        !payload.payer ||
        !payload.payee
      ) {
        console.error('Invalid payload', payload)
        return new Response('Bad Request', { status: 400 })
      }
      console.log(
        `New proof set rail (proof_set_id=${payload.proof_set_id}, rail_id=${payload.rail_id}, payer=${payload.payer}, payee=${payload.payee}, with_cdn=${payload.with_cdn})`,
      )
      await env.DB.prepare(
        `
          INSERT INTO indexer_proof_set_rails (
            proof_set_id,
            rail_id,
            payer,
            payee,
            with_cdn
          )
          VALUES (?, ?, ?, ?, ?)
          ON CONFLICT DO NOTHING
        `,
      )
        .bind(
          String(payload.proof_set_id),
          String(payload.rail_id),
          payload.payer,
          payload.payee,
          payload.with_cdn ?? null,
        )
        .run()
      return new Response('OK', { status: 200 })
    } else if (pathname === '/provider-registered') {
<<<<<<< HEAD
      const { provider, pdpUrl } = payload
      return await handleProviderRegistered(env, provider, pdpUrl)
=======
      const { provider, piece_retrieval_url: pieceRetrievalUrl } = payload
      return await handleProviderRegistered(env, provider, pieceRetrievalUrl)
>>>>>>> 9d2a6174
    } else if (pathname === '/provider-removed') {
      const { provider } = payload
      return await handleProviderRemoved(env, provider)
    } else {
      return new Response('Not Found', { status: 404 })
    }
  },
}<|MERGE_RESOLUTION|>--- conflicted
+++ resolved
@@ -1,11 +1,7 @@
 import {
   handleProviderRegistered,
   handleProviderRemoved,
-<<<<<<< HEAD
-} from '../lib/handler.js'
-=======
 } from '../lib/provider-events-handler.js'
->>>>>>> 9d2a6174
 import { createPdpVerifierClient as defaultCreatePdpVerifierClient } from '../lib/pdp-verifier.js'
 
 export default {
@@ -184,13 +180,8 @@
         .run()
       return new Response('OK', { status: 200 })
     } else if (pathname === '/provider-registered') {
-<<<<<<< HEAD
-      const { provider, pdpUrl } = payload
-      return await handleProviderRegistered(env, provider, pdpUrl)
-=======
       const { provider, piece_retrieval_url: pieceRetrievalUrl } = payload
       return await handleProviderRegistered(env, provider, pieceRetrievalUrl)
->>>>>>> 9d2a6174
     } else if (pathname === '/provider-removed') {
       const { provider } = payload
       return await handleProviderRemoved(env, provider)
