--- conflicted
+++ resolved
@@ -1,11 +1,7 @@
-<<<<<<< HEAD
 import {
   handleProviderRegistered,
   handleProviderRemoved,
-} from '../lib/handler.js'
-=======
-import { handleProviderRegistered } from '../lib/provider-events-handler.js'
->>>>>>> cd19f4e1
+} from '../lib/provider-events-handler.js'
 import { createPdpVerifierClient as defaultCreatePdpVerifierClient } from '../lib/pdp-verifier.js'
 
 export default {
@@ -184,16 +180,12 @@
         .run()
       return new Response('OK', { status: 200 })
     } else if (pathname === '/provider-registered') {
-<<<<<<< HEAD
-      const { provider, pdpUrl } = payload
-      return await handleProviderRegistered(env, provider, pdpUrl)
-    } else if (pathname === '/provider-removed') {
+      const { provider, piece_retrieval_url: pieceRetrievalUrl } = payload
+      return await handleProviderRegistered(env, provider, pieceRetrievalUrl)
+    }
+    if (pathname === '/provider-removed') {
       const { provider } = payload
       return await handleProviderRemoved(env, provider)
-=======
-      const { provider, piece_retrieval_url: pieceRetrievalUrl } = payload
-      return await handleProviderRegistered(env, provider, pieceRetrievalUrl)
->>>>>>> cd19f4e1
     } else {
       return new Response('Not Found', { status: 404 })
     }
