--- conflicted
+++ resolved
@@ -5,14 +5,10 @@
   handleProviderRemoved,
 } from '../lib/service-provider-registry-handlers.js'
 import { checkIfAddressIsSanctioned as defaultCheckIfAddressIsSanctioned } from '../lib/chainalysis.js'
-<<<<<<< HEAD
 import {
   handleFWSSDataSetCreated,
   handleFWSSServiceTerminated,
-} from '../lib/filecoin-warm-storage-service-handlers.js'
-=======
-import { handleFWSSDataSetCreated } from '../lib/fwss-handlers.js'
->>>>>>> 0d5562cf
+} from '../lib/fwss-handlers.js'
 import {
   removeDataSetPieces,
   insertDataSetPieces,
@@ -152,45 +148,9 @@
 
       await removeDataSetPieces(env, payload.set_id, pieceIds)
       return new Response('OK', { status: 200 })
-<<<<<<< HEAD
-    } else if (pathname === '/filecoin-warm-storage-service/data-set-created') {
-      if (
-        !payload.data_set_id ||
-        !(
-          typeof payload.data_set_id === 'number' ||
-          typeof payload.data_set_id === 'string'
-        ) ||
-        !payload.payer ||
-        !payload.payee ||
-        !Array.isArray(payload.metadata_keys)
-      ) {
-        console.error('FWSS.DataSetCreated: Invalid payload', payload)
-        return new Response('Bad Request', { status: 400 })
-      }
-
-      console.log(
-        `New FWSS data set (data_set_id=${payload.data_set_id}, payer=${payload.payer}, payee=${payload.payee}, metadata_keys=${payload.metadata_keys}`,
-      )
-
-      try {
-        await handleFWSSDataSetCreated(env, payload, {
-          checkIfAddressIsSanctioned,
-        })
-      } catch (err) {
-        console.log(
-          `Error handling FWSS data set creation: ${err}. Retrying...`,
-        )
-        // @ts-ignore
-        env.RETRY_QUEUE.send({
-          type: 'filecoin-warm-storage-service-data-set-created',
-          payload,
-        })
-      }
-
-      return new Response('OK', { status: 200 })
     } else if (
-      pathname === '/filecoin-warm-storage-service/service-terminated' ||
-      pathname === '/filecoin-warm-storage-service/cdn-service-terminated'
+      pathname === '/fwss/service-terminated' ||
+      pathname === '/fwss/cdn-service-terminated'
     ) {
       if (
         !payload.data_set_id ||
@@ -212,8 +172,6 @@
 
       await handleFWSSServiceTerminated(env, payload)
       return new Response('OK', { status: 200 })
-=======
->>>>>>> 0d5562cf
     } else if (pathname === '/service-provider-registry/product-added') {
       const {
         provider_id: providerId,
