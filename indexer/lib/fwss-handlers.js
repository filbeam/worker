--- conflicted
+++ resolved
@@ -85,15 +85,7 @@
  * Handle CDN Payment Rails Topped Up event Calculates and updates egress quotas
  * for a data set based on lockup amounts
  *
-<<<<<<< HEAD
- * @param {{
- *   CDN_RATE_PER_TIB: string
- *   CACHE_MISS_RATE_PER_TIB: string
- *   DB: D1Database
- * }} env
-=======
  * @param {Env} env
->>>>>>> 9bd4d5ea
  * @param {object} payload
  * @param {string} payload.data_set_id
  * @param {string} payload.cdn_amount_added
