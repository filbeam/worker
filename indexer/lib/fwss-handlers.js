--- conflicted
+++ resolved
@@ -1,9 +1,6 @@
 import { checkIfAddressIsSanctioned as defaultCheckIfAddressIsSanctioned } from './chainalysis.js'
-<<<<<<< HEAD
 import { epochToTimestampMs } from './epoch.js'
-=======
 import { BYTES_PER_TIB } from './constants.js'
->>>>>>> 9bd4d5ea
 
 /**
  * Handle proof set rail creation
