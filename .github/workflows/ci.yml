--- conflicted
+++ resolved
@@ -27,35 +27,21 @@
       - uses: actions/checkout@v4
       - name: Install dependencies
         run: npm ci
-<<<<<<< HEAD
-      - name: Deploy Retriever
-=======
       - name: Deploy Retriever and Migrate Database
->>>>>>> 9178bb3a
         uses: cloudflare/wrangler-action@v3
         with:
           workingDirectory: retriever
           apiToken: ${{ secrets.CLOUDFLARE_API_TOKEN }}
           accountId: ${{ secrets.CLOUDFLARE_ACCOUNT_ID }}
-<<<<<<< HEAD
-          preCommands: './bin/pre-deploy.sh'
-          environment: calibnet
-=======
           preCommands: ../db/deploy-calibration.sh
           environment: calibration
->>>>>>> 9178bb3a
       - name: Deploy Indexer
         uses: cloudflare/wrangler-action@v3
         with:
           workingDirectory: indexer
           apiToken: ${{ secrets.CLOUDFLARE_API_TOKEN }}
           accountId: ${{ secrets.CLOUDFLARE_ACCOUNT_ID }}
-<<<<<<< HEAD
-          preCommands: './bin/pre-deploy.sh'
-          environment: calibnet
-=======
           environment: calibration
->>>>>>> 9178bb3a
       - if: failure()
         uses: slackapi/slack-github-action@v2.1.0
         with:
