name: CI
on:
  push:
    branches: [main]
  pull_request:
    branches: [main]

jobs:
  test:
    runs-on: ubuntu-latest
    steps:
      - uses: actions/checkout@v4
<<<<<<< HEAD

      - name: Install Node.js
        uses: actions/setup-node@v4
=======
      - uses: actions/setup-node@v4
>>>>>>> b3dcc124
        with:
          node-version: 22
      - name: Install dependencies
        run: npm ci

      - run: npm run lint
      - run: npm test

  deploy:
    if: github.ref == 'refs/heads/main'
    needs: [test]
    runs-on: ubuntu-latest
    steps:
      - uses: actions/checkout@v4
<<<<<<< HEAD
      - uses: cloudflare/wrangler-action@v3
        env:
          CLOUDFLARE_API_TOKEN: ${{ secrets.CLOUDFLARE_API_TOKEN }}
          CLOUDFLARE_ACCOUNT_ID: ${{ secrets.CLOUDFLARE_ACCOUNT_ID }}

      - name: Create D1 DB // Only run if the database does not exist
        run: |
          if ! wrangler d1 db list | grep -q filcdn-db; then
            wrangler d1 db create filcdn-db
          fi
        env:
          CLOUDFLARE_API_TOKEN: ${{ secrets.CLOUDFLARE_API_TOKEN }}
          CLOUDFLARE_ACCOUNT_ID: ${{ secrets.CLOUDFLARE_ACCOUNT_ID }}
      - name: Run D1 migrations
        run: |
          wrangler d1 migrations apply filcdn-db
        env:
          CLOUDFLARE_API_TOKEN: ${{ secrets.CLOUDFLARE_API_TOKEN }}
          CLOUDFLARE_ACCOUNT_ID: ${{ secrets.CLOUDFLARE_ACCOUNT_ID }}
=======
      - name: Deploy
        uses: cloudflare/wrangler-action@v3
        with:
          apiToken: ${{ secrets.CLOUDFLARE_API_TOKEN }}
          accountId: ${{ secrets.CLOUDFLARE_ACCOUNT_ID }}
          preCommands: |
            envsubst < wrangler.toml > wrangler.toml.tmp && mv wrangler.toml.tmp wrangler.toml
          postCommands: |
            rm -f wrangler.toml
          environment: production
        env:
          CACHE_TTL: ${{ vars.CACHE_TTL }}
>>>>>>> b3dcc124
<|MERGE_RESOLUTION|>--- conflicted
+++ resolved
@@ -10,13 +10,7 @@
     runs-on: ubuntu-latest
     steps:
       - uses: actions/checkout@v4
-<<<<<<< HEAD
-
-      - name: Install Node.js
-        uses: actions/setup-node@v4
-=======
       - uses: actions/setup-node@v4
->>>>>>> b3dcc124
         with:
           node-version: 22
       - name: Install dependencies
@@ -31,7 +25,6 @@
     runs-on: ubuntu-latest
     steps:
       - uses: actions/checkout@v4
-<<<<<<< HEAD
       - uses: cloudflare/wrangler-action@v3
         env:
           CLOUDFLARE_API_TOKEN: ${{ secrets.CLOUDFLARE_API_TOKEN }}
@@ -51,7 +44,6 @@
         env:
           CLOUDFLARE_API_TOKEN: ${{ secrets.CLOUDFLARE_API_TOKEN }}
           CLOUDFLARE_ACCOUNT_ID: ${{ secrets.CLOUDFLARE_ACCOUNT_ID }}
-=======
       - name: Deploy
         uses: cloudflare/wrangler-action@v3
         with:
@@ -63,5 +55,4 @@
             rm -f wrangler.toml
           environment: production
         env:
-          CACHE_TTL: ${{ vars.CACHE_TTL }}
->>>>>>> b3dcc124
+          CACHE_TTL: ${{ vars.CACHE_TTL }}