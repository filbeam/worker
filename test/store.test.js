import { describe, it, beforeAll } from 'vitest'
import assert from 'node:assert/strict'
import { logRetrievalResult } from '../lib/store.js'
import { env } from 'cloudflare:test'
import { applyMigrations } from './setup-db.js'

beforeAll(() => {
  applyMigrations(env)
})

describe('logRetrievalResult', () => {
  it('inserts a log into local D1 via logRetrievalResult and verifies it', async () => {
    const OWNER_ADDRESS = '0x1234567890abcdef1234567890abcdef12345678'
    const CLIENT_ADDRESS = '0xabcdef1234567890abcdef1234567890abcdef12'

    const response = new Response(null, {
      status: 200,
<<<<<<< HEAD
      headers: {
        'Content-Length': '1234',
        'CF-Cache-Status': 'HIT'
      }
=======
      headers: { 'content-length': '1234' },
>>>>>>> 6eaba70a
    })

    await logRetrievalResult(env, {
      response,
      ownerAddress: OWNER_ADDRESS,
      clientAddress: CLIENT_ADDRESS,
<<<<<<< HEAD
      timestamp: new Date().toISOString()
=======
      cacheMiss: false,
      timestamp: new Date().toISOString(),
>>>>>>> 6eaba70a
    })
    console.log(await env.DB.prepare(''))

    const readOutput = await env.DB.prepare(
      `SELECT owner_address,client_address,response_status,egress_bytes,cache_miss FROM retrieval_logs WHERE owner_address = '${OWNER_ADDRESS}' AND client_address = '${CLIENT_ADDRESS}'`,
    ).all()
    const result = readOutput.results
    assert.deepStrictEqual(result, [
      {
        owner_address: OWNER_ADDRESS,
        client_address: CLIENT_ADDRESS,
        response_status: 200,
        egress_bytes: 1234,
        cache_miss: 0,
      },
    ])
  })
})<|MERGE_RESOLUTION|>--- conflicted
+++ resolved
@@ -15,26 +15,17 @@
 
     const response = new Response(null, {
       status: 200,
-<<<<<<< HEAD
       headers: {
         'Content-Length': '1234',
         'CF-Cache-Status': 'HIT'
       }
-=======
-      headers: { 'content-length': '1234' },
->>>>>>> 6eaba70a
     })
 
     await logRetrievalResult(env, {
       response,
       ownerAddress: OWNER_ADDRESS,
       clientAddress: CLIENT_ADDRESS,
-<<<<<<< HEAD
       timestamp: new Date().toISOString()
-=======
-      cacheMiss: false,
-      timestamp: new Date().toISOString(),
->>>>>>> 6eaba70a
     })
     console.log(await env.DB.prepare(''))
 
