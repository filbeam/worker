import createDebug from 'debug'

const debug = createDebug('filcdn:worker:store')
/**
 * Logs the result of a file retrieval attempt to the D1 database.
 *
<<<<<<< HEAD
 * @param {object} env - Worker environment (contains D1 binding).
 * @param {object} context - Retrieval context: { ownerAddress, clientAddress,
 *   cacheMiss, contentLength, responseStatus, timestamp, performanceStats }
=======
 * @param {Env} env - Worker environment (contains D1 binding).
 * @param {object} params - Parameters for the retrieval log.
 * @param {string} params.ownerAddress - The owner's address.
 * @param {string} params.clientAddress - The client's address.
 * @param {string | null} params.contentLength - The response object.
 * @param {number} params.responseStatus - The HTTP response status code.
 * @param {boolean | null} params.cacheMiss - Whether the retrieval was a cache
 *   miss.
 * @param {string} params.timestamp - The timestamp of the retrieval.
>>>>>>> c4e37dcf
 * @returns {Promise<void>} - A promise that resolves when the log is inserted.
 */
export async function logRetrievalResult(
  env,
  {
    ownerAddress,
    clientAddress,
    cacheMiss,
    contentLength,
    responseStatus,
    timestamp,
    performanceStats,
  },
) {
  if (!contentLength) {
    debug(
      'No content-length header found in response for pieceCid=%s and hostname=%s',
      ownerAddress,
      clientAddress,
    )
  }
  const egressBytes = contentLength ? parseInt(contentLength, 10) : 0

  try {
    await env.DB.prepare(
      `
<<<<<<< HEAD
        INSERT INTO retrieval_logs 
          (timestamp,owner_address, client_address, response_status, egress_bytes, cache_miss,ttfb,worker_execution_time)
        VALUES (?, ?, ?, ?, ?, ?,?,?)
=======
        INSERT INTO retrieval_logs
          (timestamp,owner_address, client_address, response_status, egress_bytes, cache_miss)
        VALUES (?, ?, ?, ?, ?, ?)
>>>>>>> c4e37dcf
      `,
    )
      .bind(
        timestamp,
        ownerAddress,
        clientAddress,
        responseStatus,
        egressBytes,
        cacheMiss,
        performanceStats?.ttfb || null, // Time to first byte, if available
        performanceStats?.workerExecutionTime || null, // Worker execution time, if available
      )
      .run()
  } catch (error) {
    console.error('Error inserting log:', error)
    // TODO: Handle specific SQL error codes if needed
    throw error
  }
}<|MERGE_RESOLUTION|>--- conflicted
+++ resolved
@@ -4,11 +4,6 @@
 /**
  * Logs the result of a file retrieval attempt to the D1 database.
  *
-<<<<<<< HEAD
- * @param {object} env - Worker environment (contains D1 binding).
- * @param {object} context - Retrieval context: { ownerAddress, clientAddress,
- *   cacheMiss, contentLength, responseStatus, timestamp, performanceStats }
-=======
  * @param {Env} env - Worker environment (contains D1 binding).
  * @param {object} params - Parameters for the retrieval log.
  * @param {string} params.ownerAddress - The owner's address.
@@ -17,8 +12,10 @@
  * @param {number} params.responseStatus - The HTTP response status code.
  * @param {boolean | null} params.cacheMiss - Whether the retrieval was a cache
  *   miss.
+ * @param {{ ttfb: number; workerExecutionTime: number }} [params.performanceStats]
+ *   - Performance statistics.
+ *
  * @param {string} params.timestamp - The timestamp of the retrieval.
->>>>>>> c4e37dcf
  * @returns {Promise<void>} - A promise that resolves when the log is inserted.
  */
 export async function logRetrievalResult(
@@ -45,15 +42,9 @@
   try {
     await env.DB.prepare(
       `
-<<<<<<< HEAD
         INSERT INTO retrieval_logs 
           (timestamp,owner_address, client_address, response_status, egress_bytes, cache_miss,ttfb,worker_execution_time)
         VALUES (?, ?, ?, ?, ?, ?,?,?)
-=======
-        INSERT INTO retrieval_logs
-          (timestamp,owner_address, client_address, response_status, egress_bytes, cache_miss)
-        VALUES (?, ?, ?, ?, ?, ?)
->>>>>>> c4e37dcf
       `,
     )
       .bind(
