import { defineWorkspace } from 'vitest/config'

export default defineWorkspace([
  'indexer',
  'piece-retriever',
  'bad-bits',
  'terminator',
<<<<<<< HEAD
  'usage-reporter',
=======
  'workflows',
>>>>>>> 6f918cf4
])<|MERGE_RESOLUTION|>--- conflicted
+++ resolved
@@ -5,9 +5,6 @@
   'piece-retriever',
   'bad-bits',
   'terminator',
-<<<<<<< HEAD
   'usage-reporter',
-=======
   'workflows',
->>>>>>> 6f918cf4
 ])