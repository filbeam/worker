--- conflicted
+++ resolved
@@ -5,11 +5,7 @@
   'piece-retriever',
   'bad-bits',
   'terminator',
-<<<<<<< HEAD
-  'payment-settler',
-  'usage-reporter',
-=======
->>>>>>> e19e333e
   'workflows',
   'usage-reporter',
+  'payment-settler',
 ])